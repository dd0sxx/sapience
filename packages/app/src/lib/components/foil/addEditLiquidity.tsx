'use client';

// eslint-disable-next-line import/no-extraneous-dependencies
import {
  Box,
  FormControl,
  Text,
  FormLabel,
  Input,
  InputGroup,
  InputRightAddon,
  Button,
  Flex,
  useToast,
  FormErrorMessage,
} from '@chakra-ui/react';
import { useConnectModal } from '@rainbow-me/rainbowkit';
import { TickMath, SqrtPriceMath } from '@uniswap/v3-sdk';
import JSBI from 'jsbi';
import { useContext, useEffect, useMemo, useState } from 'react';
import { useForm } from 'react-hook-form';
import type { WriteContractErrorType } from 'viem';
import { formatUnits, parseUnits } from 'viem';
import {
  useWriteContract,
  useWaitForTransactionReceipt,
  useAccount,
  useReadContract,
  useChainId,
  useSwitchChain,
} from 'wagmi';

import erc20ABI from '../../erc20abi.json';
import INONFUNGIBLE_POSITION_MANAGER from '../../interfaces/Uniswap.NonfungiblePositionManager.json';
import { getNewLiquidity } from '../../util/positionUtil';
import { renderContractErrorToast, renderToast } from '../../util/util';
import {
  CREATE_LIQUIDITY_REDUCTION,
  TICK_SPACING_DEFAULT,
  TOKEN_DECIMALS,
} from '~/lib/constants/constants';
import { useAddEditPosition } from '~/lib/context/AddEditPositionContext';
import { useLoading } from '~/lib/context/LoadingContext';
import { MarketContext } from '~/lib/context/MarketProvider';
import type { FoilPosition } from '~/lib/interfaces/interfaces';

import LiquidityPriceInput from './LiquidityPriceInput';
import NumberDisplay from './numberDisplay';
import SlippageTolerance from './slippageTolerance';

<<<<<<< HEAD
=======
// TODO 1% - Hardcoded for now, should be retrieved with pool.tickSpacing()
// Also move this a to helper?
const tickSpacingDefault = 200;
const tickToPrice = (tick: number): number => 1.0001 ** tick;
>>>>>>> d6069353
const priceToTick = (price: number, tickSpacing: number): number => {
  const tick = Math.log(price) / Math.log(1.0001);
  return Math.round(tick / tickSpacing) * tickSpacing;
};

function getTokenAmountsFromLiquidity(
  tickLower: number,
  tickUpper: number,
  liquidity: JSBI
): { amount0: JSBI; amount1: JSBI } {
  const sqrtRatioA = TickMath.getSqrtRatioAtTick(tickLower);
  const sqrtRatioB = TickMath.getSqrtRatioAtTick(tickUpper);

  const amount0 = SqrtPriceMath.getAmount0Delta(
    sqrtRatioA,
    sqrtRatioB,
    liquidity,
    true
  );
  const amount1 = SqrtPriceMath.getAmount1Delta(
    sqrtRatioA,
    sqrtRatioB,
    liquidity,
    true
  );

  return { amount0, amount1 };
}

const AddEditLiquidity: React.FC<{
  handleTabChange: (index: number, hasConvertedToTrader: boolean) => void;
}> = ({ handleTabChange }) => {
  const { nftId, refreshPositions } = useAddEditPosition();

  const {
    epoch,
    pool,
    collateralAsset,
    epochParams,
    collateralAssetTicker,
    collateralAssetDecimals,
    chainId,
    foilData,
    refetchUniswapData,
    address: marketAddress,
  } = useContext(MarketContext);
  const { setIsLoading } = useLoading();
  const toast = useToast();
  const account = useAccount();
  const { isConnected } = account;

  const [depositAmount, setDepositAmount] = useState<string>('0');
  const [lowPrice, setLowPrice] = useState(
    tickToPrice(epochParams.baseAssetMinPriceTick)
  );
  const [highPrice, setHighPrice] = useState(
    tickToPrice(epochParams.baseAssetMaxPriceTick)
  );
  const [txnStep, setTxnStep] = useState<number>(0);
  const [slippage, setSlippage] = useState<number>(0.5);
  const [pendingTxn, setPendingTxn] = useState(false);
  const [txnSuccessMsg, setTxnSuccessMsg] = useState('');

  const tickSpacing = pool ? pool?.tickSpacing : TICK_SPACING_DEFAULT;
  const tickLower = priceToTick(lowPrice, tickSpacing);
  const tickUpper = priceToTick(highPrice, tickSpacing);
  const isEdit = nftId > 0;

  const [collateralAmountDelta, setCollateralAmountDelta] = useState<bigint>(
    BigInt(0)
  );

  const currentChainId = useChainId();
  const { switchChain } = useSwitchChain();
  const { openConnectModal } = useConnectModal();

  /// //// READ CONTRACT HOOKS ///////
  const { data: positionData, refetch: refetchPosition } = useReadContract({
    abi: foilData.abi,
    address: marketAddress as `0x${string}`,
    functionName: 'getPosition',
    args: [nftId],
    query: {
      enabled: isEdit,
    },
    chainId,
  }) as { data: FoilPosition; refetch: any; isRefetching: boolean };

  const { data: uniswapPosition, error: uniswapPositionError } =
    useReadContract({
      abi: INONFUNGIBLE_POSITION_MANAGER.abi,
      address: epochParams.uniswapPositionManager,
      functionName: 'positions',
      args: [positionData?.uniswapPositionId || BigInt('0')],
      query: {
        enabled: Boolean(
          epochParams.uniswapPositionManager !== '0x' &&
            positionData?.uniswapPositionId &&
            isEdit
        ),
      },
      chainId,
    });

  const { data: collateralAmountData, refetch: refetchCollateralAmount } =
    useReadContract({
      abi: erc20ABI,
      address: collateralAsset as `0x${string}`,
      functionName: 'balanceOf',
      args: [account.address],
      chainId,
    });

  const { data: allowanceData } = useReadContract({
    abi: erc20ABI,
    address: collateralAsset as `0x${string}`,
    functionName: 'allowance',
    args: [account.address, marketAddress],
    query: {
      enabled: Boolean(isConnected && marketAddress),
    },
    chainId,
  });

  const {
    handleSubmit,
    register,
    formState: { errors, isSubmitting, isValid },
    setError,
    clearErrors,
    trigger,
  } = useForm();

  const {
    data: tokenAmounts,
    error: tokenAmountsError,
    isFetching,
  } = useReadContract({
    address: foilData.address,
    abi: foilData.abi,
    functionName: 'getTokenAmounts',
    args: [
      epoch.toString(),
      parseUnits(depositAmount.toString(), collateralAssetDecimals),
      pool ? pool.sqrtRatioX96.toString() : '0',
      tickLower > 0 ? TickMath.getSqrtRatioAtTick(tickLower).toString() : '0',
      tickUpper > 0 ? TickMath.getSqrtRatioAtTick(tickUpper).toString() : '0',
    ],
    chainId,
    query: {
      enabled: Boolean(pool && isValid),
    },
  });

  const { data: deltaTokenAmounts, error: deltaTokenAmountsError } =
    useReadContract({
      address: foilData.address,
      abi: foilData.abi,
      functionName: 'getTokenAmounts',
      args: [
        epoch.toString(),
        collateralAmountDelta,
        pool ? pool.sqrtRatioX96.toString() : '0',
        tickLower > 0 ? TickMath.getSqrtRatioAtTick(tickLower).toString() : '0',
        tickUpper > 0 ? TickMath.getSqrtRatioAtTick(tickUpper).toString() : '0',
      ],
      chainId,
      query: {
        enabled: Boolean(pool && isValid),
      },
    }) as {
      data: [bigint, bigint, bigint];
      error: any;
    };

  /// //// WRITE CONTRACT HOOKS ///////
  const { data: approveHash, writeContract: approveWrite } = useWriteContract({
    mutation: {
      onError: (error) => {
        resetAfterError();
        renderContractErrorToast(
          error as WriteContractErrorType,
          toast,
          'Failed to approve'
        );
      },
    },
  });

  const { data: addLiquidityHash, writeContract: addLiquidityWrite } =
    useWriteContract({
      mutation: {
        onError: (error) => {
          resetAfterError();
          renderContractErrorToast(
            error as WriteContractErrorType,
            toast,
            'Failed to add liquidity'
          );
        },
      },
    });

  const { data: increaseLiquidityHash, writeContract: increaseLiquidity } =
    useWriteContract({
      mutation: {
        onError: (error) => {
          resetAfterError();
          renderContractErrorToast(
            error as WriteContractErrorType,
            toast,
            'Failed to increase liquidity'
          );
        },
      },
    });

  const { data: decreaseLiquidityHash, writeContract: decreaseLiquidity } =
    useWriteContract({
      mutation: {
        onError: (error) => {
          resetAfterError();
          renderContractErrorToast(
            error as WriteContractErrorType,
            toast,
            'Failed to decrease liquidity'
          );
        },
      },
    });

  /// //// WAIT FOR TRANSACTION RECEIPT HOOKS ///////
  const { isSuccess: isApproveSuccess } = useWaitForTransactionReceipt({
    hash: approveHash,
  });

  const { isSuccess: addLiquiditySuccess } = useWaitForTransactionReceipt({
    hash: addLiquidityHash,
  });

  const { isSuccess: increaseLiquiditySuccess } = useWaitForTransactionReceipt({
    hash: increaseLiquidityHash,
  });
  const { isSuccess: decreaseLiquiditySuccess } = useWaitForTransactionReceipt({
    hash: decreaseLiquidityHash,
  });

  /// ///// MEMOIZED VALUES ////////
  const liquidity: undefined | bigint = useMemo(() => {
    if (!uniswapPosition) return;
    const uniswapData = uniswapPosition as any[];
    return uniswapData[7];
  }, [uniswapPosition]);

  const positionCollateralAmount = useMemo(() => {
    if (!positionData) return 0;
    return Number(
      formatUnits(
        positionData.depositedCollateralAmount,
        collateralAssetDecimals
      )
    );
  }, [positionData, collateralAssetDecimals]);
  const isDecrease =
    isEdit && depositAmount < positionCollateralAmount.toString();

  const newLiquidity: bigint = useMemo(() => {
    if (!liquidity) return BigInt(0);
    return getNewLiquidity(
      depositAmount !== '' ? parseFloat(depositAmount) : 0,
      positionCollateralAmount,
      collateralAssetDecimals,
      liquidity
    );
  }, [
    depositAmount,
    positionCollateralAmount,
    collateralAssetDecimals,
    liquidity,
  ]);

  // same delta token0/gasToken
  const baseTokenDelta = useMemo(() => {
    if (!deltaTokenAmounts) return BigInt('0');
    return deltaTokenAmounts[0];
  }, [deltaTokenAmounts]);

  // same as delta token1/ethToken
  const quoteTokenDelta = useMemo(() => {
    if (!deltaTokenAmounts) return BigInt('0');
    return deltaTokenAmounts[1];
  }, [deltaTokenAmounts]);

  // same as min delta token0/baseToken/gasToken
  const minAmountBaseTokenDelta = useMemo(() => {
    const numerator = BigInt(100 * 100) - BigInt(slippage * 100);
    const denominator = BigInt(100 * 100);
    return (baseTokenDelta * numerator) / denominator;
  }, [baseTokenDelta, slippage]);

  // same as min delta token1/quoteToken/ethToken
  const minAmountQuoteTokenDelta = useMemo(() => {
    const numerator = BigInt(100 * 100) - BigInt(slippage * 100);
    const denominator = BigInt(100 * 100);
    return (quoteTokenDelta * numerator) / denominator;
  }, [quoteTokenDelta, slippage]);

  // same as token0/tokenA/gasToken
  const baseToken = useMemo(() => {
    const tokenAmountsAny = tokenAmounts as any[]; // there's some abitype project, i think
    if (!tokenAmountsAny) return 0;
    const amount0 = tokenAmountsAny[0];
    return parseFloat(formatUnits(amount0, TOKEN_DECIMALS));
  }, [tokenAmounts]);

  // same as token1/tokenB/ethToken
  const quoteToken = useMemo(() => {
    const tokenAmountsAny = tokenAmounts as any[]; // there's some abitype project, i think
    if (!tokenAmountsAny) return 0;
    const amount1 = tokenAmountsAny[1];
    return parseFloat(formatUnits(amount1, TOKEN_DECIMALS));
  }, [tokenAmounts]);

  // same as min token0/baseToken/gasToken
  const minAmountTokenA = useMemo(() => {
    return (baseToken * (100 - slippage)) / 100;
  }, [baseToken, slippage]);

  // same as min token1/quoteToken/ethToken
  const minAmountTokenB = useMemo(() => {
    return (quoteToken * (100 - slippage)) / 100;
  }, [quoteToken, slippage]);

  const walletBalance = useMemo(() => {
    if (!collateralAmountData) return null;
    return formatUnits(
      BigInt(collateralAmountData.toString()),
      collateralAssetDecimals
    );
  }, [collateralAmountData, collateralAssetDecimals]);

  const walletBalanceAfter = useMemo(() => {
    if (!walletBalance) return null;
    const delta = parseFloat(
      formatUnits(collateralAmountDelta, collateralAssetDecimals)
    );
    return (parseFloat(walletBalance) - delta).toPrecision(3);
  }, [walletBalance, collateralAmountDelta, collateralAssetDecimals]);

  const allowance = useMemo(() => {
    if (!allowanceData) return null;
    return formatUnits(
      BigInt(allowanceData.toString()),
      collateralAssetDecimals
    );
  }, [allowanceData, collateralAssetDecimals]);

  const positionCollateralAfter = useMemo(() => {
    if (!isEdit) return parseFloat(depositAmount || '0');
    return parseFloat(depositAmount || '0');
  }, [isEdit, depositAmount, positionCollateralAmount]);

  /// //// USE EFFECTS ///////
  // handle successful txn
  useEffect(() => {
    if (txnSuccessMsg && txnStep === 2) {
      renderToast(toast, txnSuccessMsg);
      refetchStates();
    }
  }, [txnSuccessMsg, txnStep]);

  useEffect(() => {
    const calculateDelta = () => {
      const newDepositAmountBigInt = parseUnits(
        depositAmount !== '' ? depositAmount : '0',
        collateralAssetDecimals
      );
      const currentDepositAmountBigInt = BigInt(
        positionData?.depositedCollateralAmount || 0
      );
      return newDepositAmountBigInt - currentDepositAmountBigInt;
    };

    setCollateralAmountDelta(calculateDelta());
  }, [depositAmount, positionData, collateralAssetDecimals]);

  useEffect(() => {
    if (isEdit && positionData) {
      const currentCollateral = Number(
        formatUnits(
          positionData.depositedCollateralAmount,
          collateralAssetDecimals
        )
      );
      setDepositAmount(currentCollateral.toString());
    } else {
      setDepositAmount('0');
    }
  }, [nftId, positionData, isEdit, collateralAssetDecimals]);

  // handle successful approval
  useEffect(() => {
    if (isApproveSuccess && txnStep === 1) {
      handleCreateOrIncreaseLiquidity();
    }
  }, [isApproveSuccess, txnStep]);

  // handle successful add/increase liquidity
  useEffect(() => {
    if (addLiquiditySuccess) {
      setTxnSuccessMsg('Successfully added liquidity');
    }
  }, [addLiquiditySuccess]);

  useEffect(() => {
    if (increaseLiquiditySuccess) {
      setTxnSuccessMsg('Successfully increased liquidity');
    }
  }, [increaseLiquiditySuccess]);

  useEffect(() => {
    if (decreaseLiquiditySuccess) {
      setTxnSuccessMsg('Successfully decreased liquidity');
      // call getPositionData
      refetchPosition();
    }
  }, [decreaseLiquiditySuccess, depositAmount, toast, refetchPosition]);

  useEffect(() => {
    // trader position so switch to trader tab
    if (positionData && positionData.kind === 2) {
      toast({
        title:
          'Your liquidity position has been closed and converted to a trader position with your accumulated position',
        status: 'info',
        duration: 5000,
        isClosable: true,
      });
      handleTabChange(0, true);
    }
  }, [positionData, toast, handleTabChange]);

  // handle token amounts error
  useEffect(() => {
    renderContractErrorToast(
      tokenAmountsError,
      toast,
      'Failed to fetch token amounts'
    );
  }, [tokenAmountsError, toast]);

  // hanlde uniswap error
  useEffect(() => {
    renderContractErrorToast(
      uniswapPositionError,
      toast,
      'Failed to get position from uniswap'
    );
  }, [uniswapPositionError, toast]);

  useEffect(() => {
    if (isEdit) return;
    setLowPrice(tickToPrice(epochParams.baseAssetMinPriceTick));
  }, [epochParams.baseAssetMinPriceTick, isEdit]);

  useEffect(() => {
    if (isEdit) return;
    setHighPrice(tickToPrice(epochParams.baseAssetMaxPriceTick));
  }, [epochParams.baseAssetMaxPriceTick, isEdit]);

  useEffect(() => {
    if (!uniswapPosition) return;
    const uniswapData = uniswapPosition as any[];
    const lowerTick = uniswapData[5];
    const upperTick = uniswapData[6];
    if (lowerTick) {
      setLowPrice(tickToPrice(lowerTick));
    }
    if (upperTick) {
      setHighPrice(tickToPrice(upperTick));
    }
  }, [uniswapPosition]);

  useEffect(() => {
    if (isEdit) return;
    const minAllowedPrice = tickToPrice(epochParams.baseAssetMinPriceTick);
    const maxAllowedPrice = tickToPrice(epochParams.baseAssetMaxPriceTick);

    if (lowPrice < minAllowedPrice) {
      setError('lowPrice', {
        type: 'manual',
        message: `Low price cannot be less than ${minAllowedPrice.toFixed(
          2
        )} Ggas/wstETH`,
      });
    } else {
      clearErrors('lowPrice');
    }

    if (highPrice > maxAllowedPrice) {
      setError('highPrice', {
        type: 'manual',
        message: `High price cannot exceed ${maxAllowedPrice.toFixed(
          2
        )} Ggas/wstETH`,
      });
    } else {
      clearErrors('highPrice');
    }
  }, [
    lowPrice,
    highPrice,
    epochParams.baseAssetMinPriceTick,
    epochParams.baseAssetMaxPriceTick,
    isEdit,
    setError,
    clearErrors,
  ]);

  useEffect(() => {
    const validateCollateral = async () => {
      if (walletBalance && depositAmount !== '') {
        const currentDepositAmount = isEdit ? positionCollateralAmount : 0;
        const increaseAmount = parseFloat(depositAmount) - currentDepositAmount;

        if (increaseAmount > 0 && increaseAmount > parseFloat(walletBalance)) {
          setError('collateral', {
            type: 'manual',
            message: 'Insufficient balance in wallet',
          });
        } else {
          clearErrors('collateral');
        }
      } else {
        clearErrors('collateral');
      }
      await trigger('collateral');
    };

    validateCollateral();
  }, [
    depositAmount,
    walletBalance,
    isEdit,
    positionCollateralAmount,
    setError,
    clearErrors,
    trigger,
  ]);

  /// /// HANDLERS //////
  const getCurrentDeadline = (): bigint => {
    return BigInt(Math.floor(Date.now() / 1000) + 1800); // 30 minutes from now
  };

  const adjustedBaseToken = baseToken * (1 - CREATE_LIQUIDITY_REDUCTION);
  const adjustedQuoteToken = quoteToken * (1 - CREATE_LIQUIDITY_REDUCTION);

  const handleCreateOrIncreaseLiquidity = () => {
    const deadline = getCurrentDeadline();
    if (isEdit) {
      increaseLiquidity({
        address: foilData.address as `0x${string}`,
        abi: foilData.abi,
        functionName: 'increaseLiquidityPosition',
        args: [
          {
            positionId: nftId,
            collateralAmount: collateralAmountDelta,
            gasTokenAmount: baseTokenDelta,
            ethTokenAmount: quoteTokenDelta,
            minGasAmount: minAmountBaseTokenDelta,
            minEthAmount: minAmountQuoteTokenDelta,
            deadline,
          },
        ],
        chainId,
      });
    } else {
      addLiquidityWrite({
        address: foilData.address as `0x${string}`,
        abi: foilData.abi,
        functionName: 'createLiquidityPosition',
        args: [
          {
            epochId: epoch,
            amountTokenA: parseUnits(
              adjustedBaseToken.toString(),
              TOKEN_DECIMALS
            ),
            amountTokenB: parseUnits(
              adjustedQuoteToken.toString(),
              TOKEN_DECIMALS
            ),
            collateralAmount: parseUnits(
              depositAmount !== '' ? depositAmount : '0',
              collateralAssetDecimals
            ),
            lowerTick: tickLower,
            upperTick: tickUpper,
            minAmountTokenA: parseUnits(
              minAmountTokenA.toString(),
              TOKEN_DECIMALS
            ),
            minAmountTokenB: parseUnits(
              minAmountTokenB.toString(),
              TOKEN_DECIMALS
            ),
            deadline,
          },
        ],
        chainId,
      });
    }
    setTxnStep(2);
  };

  const refetchStates = () => {
    // reset form states
    setTxnSuccessMsg('');
    setTxnStep(0);
    setPendingTxn(false);
    setIsLoading(false);

    // refetch contract data
    refetchCollateralAmount();
    refreshPositions();
    refetchPosition();
    refetchUniswapData();
  };

  const resetAfterError = () => {
    setTxnStep(0);
    setPendingTxn(false);
    setIsLoading(false);
  };
  /**
   * Handle updating slippage tolerance
   * @param newSlippage - new slippage value
   */
  const handleSlippageChange = (newSlippage: number) => {
    setSlippage(newSlippage);
  };

  /**
   * handle decreasing liquidity position
   */
  const handleDecreaseLiquidity = () => {
    console.log('decreasing liquidity');
    if (!liquidity) {
      console.log('noliquidity found');
      resetAfterError();
      return;
    }

    // Convert liquidity and newLiquidity to JSBI
    const liquidityJSBI = JSBI.BigInt(liquidity.toString());
    const newLiquidityJSBI = JSBI.BigInt(newLiquidity.toString());

    // Calculate the liquidity to remove
    const liquidityToRemove = JSBI.subtract(liquidityJSBI, newLiquidityJSBI);

    // Get amounts for total liquidity, not just the new liquidity
    const { amount0, amount1 } = getTokenAmountsFromLiquidity(
      tickLower,
      tickUpper,
      liquidityJSBI
    );

    // Calculate the proportion of liquidity being removed
    const proportion = JSBI.divide(liquidityToRemove, liquidityJSBI);

    // Calculate the amounts being removed
    const amount0ToRemove = JSBI.divide(
      JSBI.multiply(amount0, proportion),
      JSBI.BigInt(1e18)
    );
    const amount1ToRemove = JSBI.divide(
      JSBI.multiply(amount1, proportion),
      JSBI.BigInt(1e18)
    );

    // Convert amounts to decimal strings
    const amount0Decimal =
      parseFloat(amount0ToRemove.toString()) / 10 ** TOKEN_DECIMALS;
    const amount1Decimal =
      parseFloat(amount1ToRemove.toString()) / 10 ** TOKEN_DECIMALS;

    // Calculate minimum amounts with slippage
    const minAmount0 = amount0Decimal * (1 - slippage / 100);
    const minAmount1 = amount1Decimal * (1 - slippage / 100);

    // Parse amounts with proper decimals
    const parsedMinAmount0 = parseUnits(
      minAmount0.toFixed(TOKEN_DECIMALS),
      TOKEN_DECIMALS
    );
    const parsedMinAmount1 = parseUnits(
      minAmount1.toFixed(TOKEN_DECIMALS),
      TOKEN_DECIMALS
    );

    console.log('Decrease Liquidity Parameters:', {
      positionId: nftId,
      liquidity: liquidityToRemove.toString(),
      minGasAmount: parsedMinAmount0.toString(),
      minEthAmount: parsedMinAmount1.toString(),
    });

    const deadline = getCurrentDeadline();
    decreaseLiquidity({
      address: foilData.address as `0x${string}`,
      abi: foilData.abi,
      functionName: 'decreaseLiquidityPosition',
      args: [
        {
          positionId: nftId,
          liquidity: liquidityToRemove.toString(),
          minGasAmount: parsedMinAmount0,
          minEthAmount: parsedMinAmount1,
          deadline,
        },
      ],
      chainId,
    });
    setTxnStep(2);
  };

  const handleFormSubmit = (e: any) => {
    setPendingTxn(true);
    setIsLoading(true);
    if (e) {
      e.preventDefault();
    }

    if (isEdit && isDecrease) {
      return handleDecreaseLiquidity();
    }

    // Double-check the delta before submission
    const newDepositAmountBigInt = parseUnits(
      depositAmount !== '' ? depositAmount : '0',
      collateralAssetDecimals
    );
    const currentDepositAmountBigInt = BigInt(
      positionData?.depositedCollateralAmount || 0
    );
    const calculatedDelta = newDepositAmountBigInt - currentDepositAmountBigInt;
    console.log('newDepositAmountBigInt', newDepositAmountBigInt);
    console.log('currentDepositAmountBigInt', currentDepositAmountBigInt);
    console.log('calculatedDelta', calculatedDelta);
    console.log('collateralAmountDelta', collateralAmountDelta);

    // Use the calculated delta if it differs from the state (shouldn't happen, but just in case)
    const finalDelta =
      calculatedDelta !== collateralAmountDelta
        ? calculatedDelta
        : collateralAmountDelta;

    if (finalDelta <= 0) {
      // No increase in deposit, proceed with creating or increasing liquidity
      handleCreateOrIncreaseLiquidity();
      return;
    }

    const collateralAmountDeltaFormatted = formatUnits(
      finalDelta,
      collateralAssetDecimals
    );
    console.log('***********');
    console.log('allowance', allowance);
    console.log(
      'collateralAmountDeltaFormatted',
      collateralAmountDeltaFormatted
    );
    console.log('FINAL DELTA =', finalDelta);

    if (
      allowance &&
      parseFloat(allowance) >= parseFloat(collateralAmountDeltaFormatted)
    ) {
      handleCreateOrIncreaseLiquidity();
    } else {
      approveWrite({
        abi: erc20ABI,
        address: collateralAsset as `0x${string}`,
        functionName: 'approve',
        args: [foilData.address, finalDelta],
        chainId,
      });
      setTxnStep(1);
    }
  };

  const handleDepositAmountChange = (
    e: React.ChangeEvent<HTMLInputElement>
  ) => {
    let { value } = e.target;

    // Remove leading zeros, but keep a single zero if it's the only digit
    if (value !== '0') {
      value = value.replace(/^0+/, '');
    }

    // Ensure the value is valid
    if (value === '' || /^\d*\.?\d*$/.test(value)) {
      setDepositAmount(value);
    }
  };

  const getButtonText = () => {
    if (isEdit) {
      if (depositAmount === '' || parseFloat(depositAmount) === 0) {
        return 'Close Liquidity Position';
      }
      return isDecrease ? 'Decrease Liquidity' : 'Increase Liquidity';
    }
    return 'Add Liquidity';
  };

  const renderActionButton = () => {
    if (!isConnected) {
      return (
        <Button
          width="full"
          size="lg"
          variant="brand"
          onClick={openConnectModal}
        >
          Connect Wallet
        </Button>
      );
    }

    if (currentChainId !== chainId) {
      return (
        <Button
          width="full"
          variant="brand"
          size="lg"
          onClick={() => switchChain({ chainId })}
        >
          Switch Network
        </Button>
      );
    }

    const isAmountUnchanged =
      isEdit && depositAmount === positionCollateralAmount.toString();
    const isBlankDeposit = depositAmount === '';

    const isDisabled =
      pendingTxn ||
      isFetching ||
      isBlankDeposit ||
      (isEdit && isAmountUnchanged) ||
      !isValid;

    return (
      <Button
        width="full"
        variant="brand"
        size="lg"
        type="submit"
        isLoading={pendingTxn || isFetching}
        isDisabled={isDisabled}
      >
        {getButtonText()}
      </Button>
    );
  };

  return (
    <form onSubmit={handleSubmit(handleFormSubmit)}>
      <Box mb={4}>
        <FormControl isInvalid={!!errors.collateral}>
          <FormLabel htmlFor="collateral">Collateral</FormLabel>
          <InputGroup>
            <Input
              id="collateral"
              type="number"
              min={0}
              step="any"
              value={depositAmount}
              onWheel={(e) => e.currentTarget.blur()}
              {...register('collateral', {
                onChange: handleDepositAmountChange,
                validate: (value) => {
                  if (value === '') return true;
                  const currentDepositAmount = isEdit
                    ? positionCollateralAmount
                    : 0;
                  const increaseAmount =
                    parseFloat(value) - currentDepositAmount;
                  return (
                    increaseAmount <= 0 ||
                    (walletBalance &&
                      increaseAmount <= parseFloat(walletBalance)) ||
                    'Insufficient balance in wallet'
                  );
                },
              })}
            />
            <InputRightAddon>{collateralAssetTicker}</InputRightAddon>
          </InputGroup>
          <FormErrorMessage>
            {errors.collateral && errors.collateral.message?.toString()}
          </FormErrorMessage>
        </FormControl>
      </Box>
      <LiquidityPriceInput
        label="Low Price"
        value={lowPrice}
        onChange={(value) => setLowPrice(value)}
        isDisabled={isEdit}
        minAllowedPrice={tickToPrice(epochParams.baseAssetMinPriceTick)}
        maxAllowedPrice={highPrice}
        error={errors.lowPrice?.message?.toString()}
      />
      <LiquidityPriceInput
        label="High Price"
        value={highPrice}
        onChange={(value) => setHighPrice(value)}
        isDisabled={isEdit}
        minAllowedPrice={lowPrice}
        maxAllowedPrice={tickToPrice(epochParams.baseAssetMaxPriceTick)}
        error={errors.highPrice?.message?.toString()}
      />

      <SlippageTolerance onSlippageChange={handleSlippageChange} />

      {renderActionButton()}

      <Flex gap={2} flexDir="column" mt={4}>
        <Box>
          <Text fontSize="sm" color="gray.600" fontWeight="semibold" mb={0.5}>
            Base Token
          </Text>
          <Text fontSize="sm" color="gray.600" mb={0.5}>
            <NumberDisplay value={baseToken} /> vGGas (Min.{' '}
            <NumberDisplay value={minAmountTokenA} />)
          </Text>
        </Box>

        <Box>
          <Text fontSize="sm" color="gray.600" fontWeight="semibold" mb={0.5}>
            Quote Token
          </Text>
          <Text fontSize="sm" color="gray.600" mb={0.5}>
            <NumberDisplay value={quoteToken} /> vWstETH (Min.{' '}
            <NumberDisplay value={minAmountTokenB} />)
          </Text>
        </Box>

        {isEdit && (
          <Box>
            <Text fontSize="sm" color="gray.600" fontWeight="semibold" mb={0.5}>
              Position Collateral
            </Text>
            <Text fontSize="sm" color="gray.600" mb={0.5}>
              <NumberDisplay value={positionCollateralAmount} />{' '}
              {collateralAssetTicker}
              {positionCollateralAmount !== positionCollateralAfter && (
                <>
                  {' '}
                  → <NumberDisplay value={positionCollateralAfter} />{' '}
                  {collateralAssetTicker}
                </>
              )}
            </Text>
          </Box>
        )}

        {isConnected &&
          walletBalance !== null &&
          walletBalanceAfter !== null &&
          walletBalance !== walletBalanceAfter && (
            <Box>
              <Text
                fontSize="sm"
                color="gray.600"
                fontWeight="semibold"
                mb={0.5}
              >
                Wallet Balance
              </Text>
              <Text fontSize="sm" color="gray.600" mb={0.5}>
                <NumberDisplay value={walletBalance} /> {collateralAssetTicker}{' '}
                → <NumberDisplay value={walletBalanceAfter} />{' '}
                {collateralAssetTicker}
              </Text>
            </Box>
          )}
      </Flex>
    </form>
  );
};

export default AddEditLiquidity;<|MERGE_RESOLUTION|>--- conflicted
+++ resolved
@@ -48,13 +48,10 @@
 import NumberDisplay from './numberDisplay';
 import SlippageTolerance from './slippageTolerance';
 
-<<<<<<< HEAD
-=======
 // TODO 1% - Hardcoded for now, should be retrieved with pool.tickSpacing()
 // Also move this a to helper?
 const tickSpacingDefault = 200;
 const tickToPrice = (tick: number): number => 1.0001 ** tick;
->>>>>>> d6069353
 const priceToTick = (price: number, tickSpacing: number): number => {
   const tick = Math.log(price) / Math.log(1.0001);
   return Math.round(tick / tickSpacing) * tickSpacing;
