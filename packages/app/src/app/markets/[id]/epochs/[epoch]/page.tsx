'use client';

/* eslint-disable sonarjs/no-duplicate-string */

import {
  Flex,
  Box,
  Tab,
  TabList,
  TabPanel,
  TabPanels,
  Tabs,
  HStack,
} from '@chakra-ui/react';
import { useQuery } from '@tanstack/react-query';
import { useEffect, useRef, useState } from 'react';

import Chart from '~/lib/components/chart';
import ChartSelector from '~/lib/components/ChartSelector';
import DepthChart from '~/lib/components/DepthChart';
import EpochHeader from '~/lib/components/foil/epochHeader';
import LiquidityPositionsTable from '~/lib/components/foil/liquidityPositionsTable';
import MarketSidebar from '~/lib/components/foil/marketSidebar';
import Stats from '~/lib/components/foil/stats';
import TraderPositionsTable from '~/lib/components/foil/traderPositionsTable';
import TransactionTable from '~/lib/components/foil/transactionTable';
import VolumeChart from '~/lib/components/VolumeChart';
import VolumeWindowSelector from '~/lib/components/VolumeWindowButtons';
import { API_BASE_URL } from '~/lib/constants/constants';
import { MarketProvider } from '~/lib/context/MarketProvider';
import { ChartType, TimeWindow } from '~/lib/interfaces/interfaces';

const POLLING_INTERVAL = 10000; // Refetch every 10 seconds

const Market = ({ params }: { params: { id: string; epoch: string } }) => {
  const [selectedWindow, setSelectedWindow] = useState<TimeWindow>(
    TimeWindow.D
  );
  const [tableFlexHeight, setTableFlexHeight] = useState(172);
  const resizeRef = useRef<HTMLDivElement>(null);
  const [chartType, setChartType] = useState<ChartType>(ChartType.PRICE);

  const [chainId, marketAddress] = params.id.split('%3A');
  const { epoch } = params;
  const contractId = `${chainId}:${marketAddress}`;

  // useEffect to handle table resize
  useEffect(() => {
    const resizeElement = resizeRef.current;
    let startY: number;
    let startHeight: number;

    const onMouseMove = (e: MouseEvent) => {
      const deltaY = startY - e.clientY;
      const newHeight = Math.max(50, startHeight + deltaY);
      setTableFlexHeight(newHeight);
    };

    const onMouseUp = () => {
      document.removeEventListener('mousemove', onMouseMove);
      document.removeEventListener('mouseup', onMouseUp);
    };

    const onMouseDown = (e: MouseEvent) => {
      startY = e.clientY;
      startHeight = tableFlexHeight;
      document.addEventListener('mousemove', onMouseMove);
      document.addEventListener('mouseup', onMouseUp);
    };

    if (resizeElement) {
      resizeElement.addEventListener('mousedown', onMouseDown);
    }

    return () => {
      if (resizeElement) {
        resizeElement.removeEventListener('mousedown', onMouseDown);
      }
    };
  }, [tableFlexHeight]);

  const useTransactions = () => {
    return useQuery({
      queryKey: ['transactions', contractId, epoch],
      queryFn: async () => {
        const response = await fetch(
          `${API_BASE_URL}/transactions?contractId=${contractId}&epochId=${epoch}`
        );
        if (!response.ok) {
          throw new Error('Network response was not ok');
        }
        return response.json();
      },
      refetchInterval: POLLING_INTERVAL,
    });
  };

  const useVolume = () => {
    return useQuery({
      queryKey: ['volume', contractId, epoch],
      queryFn: async () => {
        const response = await fetch(
          `${API_BASE_URL}/volume?contractId=${contractId}&epochId=${epoch}&timeWindow=${selectedWindow}`
        );
        if (!response.ok) {
          throw new Error('Network response was not ok');
        }
        return response.json();
      },
    });
  };

  const {
    data: volume,
    error: useVolumeError,
    isLoading: isLoadingVolume,
    refetch: refetchVolume,
  } = useVolume();

  useEffect(() => {
    if (useVolumeError) {
      console.error('useVolumeError =', useVolumeError);
    }
  }, [volume, useVolumeError]);

  const {
    data: transactions,
    error: useTransactionsError,
    isLoading: isLoadingTransactions,
    refetch: refetchTransactions,
  } = useTransactions();

  const useTradePositions = () => {
    return useQuery({
      queryKey: ['traderPositions', contractId],
      queryFn: async () => {
        const response = await fetch(
          `${API_BASE_URL}/positions?contractId=${contractId}&isLP=false`
        );
        if (!response.ok) {
          throw new Error('Network response was not ok');
        }
        return response.json();
      },
      refetchInterval: POLLING_INTERVAL,
    });
  };

  const {
    data: tradePositions,
    error: tradePositionsError,
    isLoading: isLoadingTradePositions,
  } = useTradePositions();

  const useLiquidityPositions = () => {
    return useQuery({
      queryKey: ['liquidityPositions', contractId],
      queryFn: async () => {
        const response = await fetch(
          `${API_BASE_URL}/positions?contractId=${contractId}&isLP=true`
        );
        if (!response.ok) {
          throw new Error('Network response was not ok');
        }
        return response.json();
      },
      refetchInterval: POLLING_INTERVAL,
    });
  };

  const {
    data: lpPositions,
    error: lpPositionsError,
    isLoading: isLoadingLpPositions,
  } = useLiquidityPositions();

<<<<<<< HEAD
  const renderChart = () => {
    if (chartType === ChartType.PRICE) {
      return <Chart />;
    }
    if (chartType === ChartType.VOLUME) {
      return <VolumeChart data={volume || []} activeWindow={selectedWindow} />;
    }

    if (chartType === ChartType.LIQUIDITY) {
      return <DepthChart />;
    }
    return null;
  };

=======
  const usePrices = () => {
    return useQuery({
      queryKey: ['prices', `${chainId}:${marketAddress}`],
      queryFn: async () => {
        const response = await fetch(
          `${API_BASE_URL}/prices/chart-data?contractId=${chainId}:${marketAddress}&epochId=${epoch}&timeWindow=${selectedWindow}`
        );
        if (!response.ok) {
          throw new Error('Network response was not ok');
        }
        return response.json();
      },
      refetchInterval: 60000,
    });
  };
  const {
    data: prices,
    error: usePricesError,
    isLoading: isLoadingPrices,
    refetch: refetchPrices,
  } = usePrices();

  useEffect(() => {
    refetchVolume();
    refetchPrices();
  }, [selectedWindow]);
>>>>>>> baef7ba7
  return (
    <MarketProvider
      chainId={Number(chainId)}
      address={marketAddress}
      epoch={Number(epoch)}
    >
      <Flex
        direction="column"
        w="full"
        h="calc(100vh - 64px)"
        overflow="hidden"
      >
        <EpochHeader />
        <Flex direction="column" flex={1} overflow="hidden">
          <Flex
            direction="column"
            flex={1}
            overflow="hidden"
            px={6}
            gap={8}
            flexDirection={{ base: 'column', md: 'row' }}
          >
            <Flex
              direction="column"
              w="100%"
              h="100%"
              overflow="hidden"
              id="chart-stat-flex"
            >
              <Box flexShrink={0}>
                <Stats />
              </Box>

              <Flex flex={1} id="chart-flex" minHeight={0}>
<<<<<<< HEAD
                {renderChart()}
=======
                {chartType === 'Price' ? (
                  <Chart activeWindow={selectedWindow} data={prices || []} />
                ) : (
                  <VolumeChart
                    data={volume || []}
                    activeWindow={selectedWindow}
                  />
                )}
>>>>>>> baef7ba7
              </Flex>
              <HStack
                justifyContent="space-between"
                width="100%"
                justify="center"
                mt={1}
                mb={3}
                flexShrink={0}
              >
                <Box>
                  <VolumeWindowSelector
                    selectedWindow={selectedWindow}
                    setSelectedWindow={setSelectedWindow}
                  />
                </Box>
                <ChartSelector
                  chartType={chartType}
                  setChartType={setChartType}
                />
              </HStack>
            </Flex>
            <Box
              width={{ base: '100%' }}
              maxWidth={{ base: 'none', md: '360px' }}
              pb={8}
            >
              <MarketSidebar />
            </Box>
          </Flex>
          <Flex
            id="table-flex"
            borderTop="1px solid"
            borderColor="gray.200"
            height={`${tableFlexHeight}px`}
            pt={1}
            position="relative"
          >
            <Box
              ref={resizeRef}
              position="absolute"
              top="-5px"
              left="0"
              right="0"
              height="10px"
              cursor="ns-resize"
            />
            <Tabs display="flex" flexDirection="column" width="100%">
              <TabList>
                <Tab>Transactions</Tab>
                <Tab>Trader Positions</Tab>
                <Tab>LP Positions</Tab>
              </TabList>
              <TabPanels flexGrow={1} overflow="auto">
                <TabPanel>
                  <TransactionTable
                    isLoading={isLoadingTransactions}
                    error={useTransactionsError}
                    transactions={transactions}
                    contractId={contractId}
                  />
                </TabPanel>
                <TabPanel>
                  <TraderPositionsTable
                    isLoading={isLoadingTradePositions}
                    error={tradePositionsError}
                    positions={tradePositions}
                    contractId={contractId}
                  />
                </TabPanel>
                <TabPanel>
                  <LiquidityPositionsTable
                    isLoading={isLoadingLpPositions}
                    error={lpPositionsError}
                    positions={lpPositions}
                    contractId={contractId}
                  />
                </TabPanel>
              </TabPanels>
            </Tabs>
          </Flex>
        </Flex>
      </Flex>
    </MarketProvider>
  );
};

export default Market;<|MERGE_RESOLUTION|>--- conflicted
+++ resolved
@@ -174,10 +174,9 @@
     isLoading: isLoadingLpPositions,
   } = useLiquidityPositions();
 
-<<<<<<< HEAD
   const renderChart = () => {
     if (chartType === ChartType.PRICE) {
-      return <Chart />;
+      return <Chart data={prices || []} activeWindow={selectedWindow} />;
     }
     if (chartType === ChartType.VOLUME) {
       return <VolumeChart data={volume || []} activeWindow={selectedWindow} />;
@@ -189,7 +188,6 @@
     return null;
   };
 
-=======
   const usePrices = () => {
     return useQuery({
       queryKey: ['prices', `${chainId}:${marketAddress}`],
@@ -216,7 +214,6 @@
     refetchVolume();
     refetchPrices();
   }, [selectedWindow]);
->>>>>>> baef7ba7
   return (
     <MarketProvider
       chainId={Number(chainId)}
@@ -251,18 +248,7 @@
               </Box>
 
               <Flex flex={1} id="chart-flex" minHeight={0}>
-<<<<<<< HEAD
                 {renderChart()}
-=======
-                {chartType === 'Price' ? (
-                  <Chart activeWindow={selectedWindow} data={prices || []} />
-                ) : (
-                  <VolumeChart
-                    data={volume || []}
-                    activeWindow={selectedWindow}
-                  />
-                )}
->>>>>>> baef7ba7
               </Flex>
               <HStack
                 justifyContent="space-between"
