import "reflect-metadata";
import "./instrument";
import dataSource, {
  collateralTransferRepository,
  eventRepository,
  initializeDataSource,
  renderJobRepository,
} from "./db"; /// !IMPORTANT: Keep as top import to prevent issues with db initialization
import cors from "cors";
import { ResourcePrice } from "./models/ResourcePrice";
import { IndexPrice } from "./models/IndexPrice";
import { Position } from "./models/Position";
import { cannon } from "viem/chains";
import { Market } from "./models/Market";
import express, { Request, Response, NextFunction } from "express";
import { Between, Repository } from "typeorm";
import { Transaction } from "./models/Transaction";
import { Epoch } from "./models/Epoch";
import { formatUnits } from "viem";
import { TOKEN_PRECISION } from "./constants";
import {
  getMarketPricesInTimeRange,
  getIndexPricesInTimeRange,
  getStartTimestampFromTimeWindow,
  getTransactionsInTimeRange,
  groupMarketPricesByTimeWindow,
  groupTransactionsByTimeWindow,
  groupIndexPricesByTimeWindow,
} from "./serviceUtil";
import { TimeWindow } from "./interfaces";
import {
  formatDbBigInt,
  getBlockBeforeTimestamp,
  sepoliaPublicClient,
} from "./helpers";
import { getProviderForChain } from "./helpers";
import dotenv from "dotenv";
import path from "path";
import { RenderJob } from "./models/RenderJob";
import { getMarketStartEndBlock } from "./controllers/marketHelpers";
import { isValidWalletSignature } from "./middleware";
import * as Sentry from "@sentry/node";
import { fileURLToPath } from "url";
import { dirname } from "path";
import { CollateralTransfer } from "./models/CollateralTransfer";
import { Event } from "./models/Event";
import { MARKET_INFO } from "./markets";

const PORT = 3001;

// Load environment variables
const __filename = fileURLToPath(import.meta.url);
const __dirname = dirname(__filename);
dotenv.config({ path: path.resolve(__dirname, "../.env") });

const executeLocalReindex = async (startCommand: string): Promise<any> => {
  return new Promise((resolve, reject) => {
    // Use dynamic import for child_process
    import("child_process")
      .then(({ spawn }) => {
        const [command, ...args] = startCommand.split(" ");

        const process = spawn(command, args, {
          stdio: ["ignore", "pipe", "pipe"],
        });

        let output = "";

        process.stdout.on("data", (data: Buffer) => {
          output += data;
        });

        process.stderr.on("data", (data: Buffer) => {
          console.error(`Error: ${data}`);
        });

        process.on("close", (code: number) => {
          if (code === 0) {
            resolve({ id: "local", status: "completed", output });
          } else {
            reject(new Error(`Process exited with code ${code}`));
          }
        });
      })
      .catch((error) => {
        reject(new Error("Failed to load child_process module"));
      });
  });
};

const startServer = async () => {
  await initializeDataSource();
  const positionRepository = dataSource.getRepository(Position);
  const epochRepository = dataSource.getRepository(Epoch);
  const resourcePriceRepository = dataSource.getRepository(ResourcePrice);
  const indexPriceRepository = dataSource.getRepository(IndexPrice);
  const marketRepository = dataSource.getRepository(Market);
  const transactionRepository = dataSource.getRepository(Transaction);

  const app = express();
  // Middleware to parse JSON bodies
  app.use(express.json());

  // Only set up Sentry error handling in production
  if (process.env.NODE_ENV === "production") {
    Sentry.setupExpressErrorHandler(app);
  }

  const corsOptions: cors.CorsOptions = {
    origin: (
      origin: string | undefined,
      callback: (error: Error | null, allow?: boolean) => void
    ) => {
      if (process.env.NODE_ENV !== "production") {
        callback(null, true);
      } else if (
        origin &&
        (/^https?:\/\/([a-zA-Z0-9-]+\.)*foil\.xyz$/.test(origin) ||
          /^https?:\/\/localhost(:\d+)?$/.test(origin) || // local testing
          /^https?:\/\/([a-zA-Z0-9-]+\.)*vercel\.app$/.test(origin)) //staging sites
      ) {
        callback(null, true);
      } else {
        callback(new Error("Not allowed by CORS"));
      }
    },
    optionsSuccessStatus: 200,
  };

  app.use(cors(corsOptions));

  app.get("/debug-sentry", function mainHandler(req, res) {
    throw new Error("My first Sentry error!");
  });

  app.listen(PORT, () => {
    console.log(`Server is running on port ${PORT}`);
  });

  // Helper middleware to handle async errors
  const handleAsyncErrors =
    (fn: (req: Request, res: Response, next: NextFunction) => Promise<void>) =>
    (req: Request, res: Response, next: NextFunction) => {
      Promise.resolve(fn(req, res, next)).catch(next);
    };

  // Helper function to parse and validate contractId
  const parseContractId = (
    contractId: string
  ): { chainId: string; address: string } => {
    const [chainId, address] = contractId.split(":");
    if (!chainId || !address) {
      throw new Error("Invalid contractId format");
    }
    return { chainId, address };
  };

  // Helper function to get market and epoch
  const getMarketAndEpoch = async (
    marketRepository: Repository<Market>,
    epochRepository: Repository<Epoch>,
    chainId: string,
    address: string,
    epochId: string
  ): Promise<{ market: Market; epoch: Epoch }> => {
    const market = await marketRepository.findOne({
      where: { chainId: Number(chainId), address },
    });
    if (!market) {
      throw new Error("Market not found");
    }
    const epoch = await epochRepository.findOne({
      where: { market: { id: market.id }, epochId: Number(epochId) },
    });
    if (!epoch) {
      throw new Error("Epoch not found");
    }
    return { market, epoch };
  };

  // Middleware to validate request parameters
  const validateRequestParams =
    (params: string[]) => (req: Request, res: Response, next: NextFunction) => {
      for (const param of params) {
        if (typeof req.query[param] !== "string") {
          return res.status(400).json({ error: `Invalid parameter: ${param}` });
        }
      }
      next();
    };

  // Global error handler
  app.use((err: Error, req: Request, res: Response, next: NextFunction) => {
    console.error("An error occurred:", err.message);
    res.status(500).json({ error: "Internal server error" });
  });

  // Routes

  app.get(
    "/markets",
    handleAsyncErrors(async (req, res, next) => {
      const markets = await marketRepository.find({
        relations: ["epochs"],
      });

      const formattedMarkets = markets.map((market) => ({
        ...market,
        epochs: market.epochs.map((epoch) => ({
          ...epoch,
          startTimestamp: Number(epoch.startTimestamp),
          endTimestamp: Number(epoch.endTimestamp),
        })),
      }));

      res.json(formattedMarkets);
    })
  );

  // Get market price data for rendering charts
  app.get(
    "/prices/chart-data",
    validateRequestParams(["contractId", "epochId", "timeWindow"]),
    handleAsyncErrors(async (req, res, next) => {
      const { contractId, epochId, timeWindow } = req.query as {
        contractId: string;
        epochId: string;
        timeWindow: TimeWindow;
      };

      const { chainId, address } = parseContractId(contractId);

      const endTimestamp = Math.floor(Date.now() / 1000);
      const startTimestamp = getStartTimestampFromTimeWindow(timeWindow);

      const marketPrices = await getMarketPricesInTimeRange(
        startTimestamp,
        endTimestamp,
        chainId,
        address,
        epochId
      );

      const groupedPrices = groupMarketPricesByTimeWindow(
        marketPrices,
        timeWindow
      );

      // Create candlestick data from grouped prices
      const chartData = groupedPrices.map((group) => {
        const prices = group.entities;
        const open = prices[0]?.value || 0;
        const close = prices[prices.length - 1]?.value || 0;
        const high = Math.max(...prices.map((p) => Number(p.value)));
        const low = Math.min(...prices.map((p) => Number(p.value)));
        return {
          startTimestamp: group.startTimestamp,
          endTimestamp: group.endTimestamp,
          open,
          close,
          low,
          high,
        };
      });

      res.json(chartData);
    })
  );

  // Get index prices for a specified epoch and time window
  app.get(
    "/prices/index",
    validateRequestParams(["contractId", "epochId"]),
    handleAsyncErrors(async (req, res, next) => {
      let { timeWindow } = req.query;
      const { contractId, epochId } = req.query as {
        contractId: string;
        epochId: string;
        timeWindow: TimeWindow;
      };

      if (!timeWindow) {
        timeWindow = TimeWindow.W;
      }

      const { chainId, address } = parseContractId(contractId);

      const { epoch } = await getMarketAndEpoch(
        marketRepository,
        epochRepository,
        chainId,
        address,
        epochId
      );

      const endTimestamp = Math.min(
        Number(epoch.endTimestamp),
        Math.floor(Date.now() / 1000)
      );
      const startTimestamp = Math.max(
        Number(epoch.startTimestamp),
        getStartTimestampFromTimeWindow(timeWindow as TimeWindow)
      );

      const indexPrices = await getIndexPricesInTimeRange(
        startTimestamp,
        endTimestamp,
        chainId,
        address,
        epochId
      );

      if (indexPrices.length === 0) {
        res.status(404).json({
          error: "No price data found for the specified epoch and time window",
        });
        return;
      }

      const groupedPrices = groupIndexPricesByTimeWindow(
        indexPrices,
        timeWindow as TimeWindow
      );

      const chartData = groupedPrices.map((group) => {
        const lastIdx = group.entities.length - 1;
        const price = lastIdx >= 0 ? Number(group.entities[lastIdx].value) : 0;
        return {
          timestamp: group.startTimestamp,
          price,
        };
      });

      res.json(chartData);
    })
  );

  // Get positions
  app.get(
    "/positions",
    validateRequestParams(["contractId"]),
    handleAsyncErrors(async (req, res, next) => {
      const { isLP, contractId } = req.query as {
        isLP: string;
        contractId: string;
      };

      const { chainId, address } = parseContractId(contractId);

      const market = await marketRepository.findOne({
        where: { chainId: Number(chainId), address: String(address) },
      });

      if (!market) {
        res.status(404).json({ error: "Market not found" });
        return;
      }

      // Query for positions related to any epoch of this market
      const where: any = { epoch: { market: { id: market.id } } };

      where.isLP = isLP === "true";

      const positions = await positionRepository.find({
        where,
        relations: ["epoch", "epoch.market"],
        order: { positionId: "ASC" },
      });

      // Format the data
      for (const position of positions) {
        position.baseToken = formatDbBigInt(position.baseToken);
        position.quoteToken = formatDbBigInt(position.quoteToken);
        position.borrowedBaseToken = formatDbBigInt(position.borrowedBaseToken);
        position.borrowedQuoteToken = formatDbBigInt(
          position.borrowedQuoteToken
        );
        position.collateral = formatDbBigInt(position.collateral);
      }
      res.json(positions);
    })
  );

  // Get a single position by positionId
  app.get(
    "/positions/:positionId",
    validateRequestParams(["contractId"]),
    handleAsyncErrors(async (req, res, next) => {
      const { positionId } = req.params;
      const { contractId } = req.query as { contractId: string };

      const { chainId, address } = parseContractId(contractId);

      const market = await marketRepository.findOne({
        where: { chainId: Number(chainId), address: String(address) },
      });

      if (!market) {
        res.status(404).json({ error: "Market not found" });
        return;
      }

      const position = await positionRepository.findOne({
        where: {
          positionId: Number(positionId),
          epoch: { market: { id: market.id } },
        },
        relations: ["epoch", "epoch.market"],
      });

      if (!position) {
        res.status(404).json({ error: "Position not found" });
        return;
      }

      // Format the data
      position.baseToken = formatDbBigInt(position.baseToken);
      position.quoteToken = formatDbBigInt(position.quoteToken);
      position.borrowedBaseToken = formatDbBigInt(position.borrowedBaseToken);
      position.borrowedQuoteToken = formatDbBigInt(position.borrowedQuoteToken);
      position.collateral = formatDbBigInt(position.collateral);

      res.json(position);
    })
  );

  // Get transactions
  app.get(
    "/transactions",
    validateRequestParams(["contractId"]),
    handleAsyncErrors(async (req, res, next) => {
      const { contractId, epochId, positionId } = req.query as {
        contractId: string;
        epochId?: string;
        positionId?: string;
      };

      const { chainId, address } = parseContractId(contractId);

      const queryBuilder = transactionRepository
        .createQueryBuilder("transaction")
        .innerJoinAndSelect("transaction.position", "position")
        .innerJoinAndSelect("position.epoch", "epoch")
        .innerJoinAndSelect("epoch.market", "market")
        .innerJoinAndSelect("transaction.event", "event") // Join Event data
        .where("market.chainId = :chainId", { chainId })
        .andWhere("market.address = :address", { address });

      if (epochId) {
        queryBuilder.andWhere("epoch.epochId = :epochId", { epochId });
      }

      if (positionId) {
        queryBuilder.andWhere("position.positionId = :positionId", {
          positionId,
        });
      }

      const transactions = await queryBuilder.getMany();

      // Format data
      for (const transaction of transactions) {
        transaction.baseTokenDelta = formatDbBigInt(transaction.baseTokenDelta);
        transaction.quoteTokenDelta = formatDbBigInt(
          transaction.quoteTokenDelta
        );
        transaction.collateralDelta = formatDbBigInt(
          transaction.collateralDelta
        );
        transaction.tradeRatioD18 = formatDbBigInt(transaction.tradeRatioD18);
      }
      res.json(transactions);
    })
  );

  // Get volume
  app.get(
    "/volume",
    validateRequestParams(["contractId", "timeWindow"]),
    handleAsyncErrors(async (req, res, next) => {
      const { timeWindow, contractId } = req.query as {
        timeWindow: TimeWindow;
        contractId: string;
      };

      const { chainId, address } = parseContractId(contractId);

      const endTimestamp = Math.floor(Date.now() / 1000);
      const startTimestamp = getStartTimestampFromTimeWindow(timeWindow);

      const transactions = await getTransactionsInTimeRange(
        startTimestamp,
        endTimestamp,
        chainId,
        address
      );

      const groupedTransactions = groupTransactionsByTimeWindow(
        transactions,
        timeWindow
      );

      const volume = groupedTransactions.map((group) => {
        return {
          startTimestamp: group.startTimestamp,
          endTimestamp: group.endTimestamp,
          volume: group.entities.reduce((sum, transaction) => {
            // Convert baseTokenDelta to BigNumber and get its absolute value
            const absBaseTokenDelta = Math.abs(
              parseFloat(
                formatUnits(BigInt(transaction.baseTokenDelta), TOKEN_PRECISION)
              )
            );

            // Add to the sum
            return sum + absBaseTokenDelta;
          }, 0),
        };
      });
      res.json(volume);
    })
  );

  const getMissingBlocks = async (
    chainId: string,
    address: string,
    epochId: string
  ): Promise<{ missingBlockNumbers: number[] | null; error?: string }> => {
    // Find the market
    const market = await marketRepository.findOne({
      where: { chainId: Number(chainId), address },
    });
    if (!market) {
      return { missingBlockNumbers: null, error: "Market not found" };
    }

    // Find the market info to get the correct chain for price indexing
    const marketInfo = MARKET_INFO.find(
      (m) =>
        m.marketChainId === market.chainId &&
        m.deployment.address.toLowerCase() === market.address.toLowerCase()
    );
    if (!marketInfo) {
      return {
        missingBlockNumbers: null,
        error: "Market configuration not found",
      };
    }

    // Get block numbers using the price indexer client
    const { startBlockNumber, endBlockNumber, error } =
      await getMarketStartEndBlock(
        market,
        epochId,
        marketInfo.priceIndexer.client
      );

    if (error || !startBlockNumber || !endBlockNumber) {
      return { missingBlockNumbers: null, error };
    }

    // Get existing block numbers for ResourcePrice
    const resourcePrices = await resourcePriceRepository.find({
      where: {
        market: { id: market.id },
        blockNumber: Between(startBlockNumber, endBlockNumber),
      },
      select: ["blockNumber"],
    });

    const existingBlockNumbersSet = new Set(
      resourcePrices.map((ip) => Number(ip.blockNumber))
    );

    // Find missing block numbers within the range
    const missingBlockNumbers = [];
    for (
      let blockNumber = startBlockNumber;
      blockNumber <= endBlockNumber;
      blockNumber++
    ) {
      if (!existingBlockNumbersSet.has(blockNumber)) {
        missingBlockNumbers.push(blockNumber);
      }
    }

    return { missingBlockNumbers };
  };

  // Update the missing-blocks endpoint
  app.get(
    "/missing-blocks",
    validateRequestParams(["chainId", "address", "epochId"]),
    handleAsyncErrors(async (req, res, next) => {
      const { chainId, address, epochId } = req.query as {
        chainId: string;
        address: string;
        epochId: string;
      };

      const { missingBlockNumbers, error } = await getMissingBlocks(
        chainId,
        address,
        epochId
      );

      if (error) {
        res.status(500).json({ error });
        return;
      }

      res.json({ missingBlockNumbers });
    })
  );

  app.post(
    "/reindex",
    validateRequestParams(["address", "chainId", "signature", "timestamp"]),
    handleAsyncErrors(async (req, res, next) => {
      const { address, chainId, signature, timestamp } = req.query as {
        address: string;
        chainId: string;
        signature: string;
        timestamp: string;
      };

      const isAuthenticated = await isValidWalletSignature(
        signature as `0x${string}`,
        Number(timestamp)
      );
      if (!isAuthenticated) {
        res.status(401).json({ error: "Unauthorized" });
        return;
      }

      const RENDER_API_KEY = process.env.RENDER_API_KEY;
      if (!RENDER_API_KEY) {
        throw new Error("RENDER_API_KEY not set");
      }

      async function fetchRenderServices() {
        const url = "https://api.render.com/v1/services?limit=100";

        const response = await fetch(url, {
          method: "GET",
          headers: {
            accept: "application/json",
            authorization: `Bearer ${RENDER_API_KEY}`,
          },
        });

        if (!response.ok) {
          throw new Error(`HTTP error! status: ${response.status}`);
        }

        return await response.json();
      }

      async function createRenderJob(serviceId: string, startCommand: string) {
        const url = `https://api.render.com/v1/services/${serviceId}/jobs`;

        const response = await fetch(url, {
          method: "POST",
          headers: {
            Authorization: `Bearer ${RENDER_API_KEY}`,
            "Content-Type": "application/json",
          },
          body: JSON.stringify({
            startCommand: startCommand,
          }),
        });

        if (!response.ok) {
          throw new Error(`HTTP error! status: ${response.status}`);
        }

        return await response.json();
      }

      let id: string = "";
      const renderServices: any[] = await fetchRenderServices();
      for (const item of renderServices) {
        if (item?.service?.name === "background-worker" && item?.service?.id) {
          id = item?.service.id;
          break;
        }
      }
      if (!id) {
        throw new Error("Background worker not found");
      }

      const startCommand = `pnpm run start:reindex ${chainId} ${address}`;
      const job = await createRenderJob(id, startCommand);

      const jobDb = new RenderJob();
      jobDb.jobId = job.id;
      jobDb.serviceId = job.serviceId;
      await renderJobRepository.save(jobDb);
      res.json({ success: true, job });
    })
  );

  app.get(
    "/reindexStatus",
    validateRequestParams(["jobId", "serviceId"]),
    handleAsyncErrors(async (req, res, next) => {
      const { jobId, serviceId } = req.query as {
        jobId: string;
        serviceId: string;
      };

      const RENDER_API_KEY = process.env.RENDER_API_KEY;
      if (!RENDER_API_KEY) {
        throw new Error("RENDER_API_KEY not set");
      }

      const url = `https://api.render.com/v1/services/${serviceId}/jobs/${jobId}`;
      const response = await fetch(url, {
        method: "GET",
        headers: {
          accept: "application/json",
          authorization: `Bearer ${RENDER_API_KEY}`,
        },
      });
      if (!response.ok) {
        throw new Error(`HTTP error! status: ${response.status}`);
      }

      const job = await response.json();
      res.json({ success: true, job });
    })
  );

  app.get(
    "/prices/index/latest",
    validateRequestParams(["contractId", "epochId"]),
    handleAsyncErrors(async (req, res, next) => {
      const { contractId, epochId } = req.query as {
        contractId: string;
        epochId: string;
      };

      const { chainId, address } = parseContractId(contractId);

      const { epoch } = await getMarketAndEpoch(
        marketRepository,
        epochRepository,
        chainId,
        address,
        epochId
      );

      const latestPrice = await indexPriceRepository.findOne({
        where: {
          epoch: { id: Number(epoch.id) },
          timestamp: Between(
            Number(epoch.startTimestamp),
            Number(epoch.endTimestamp)
          ),
        },
        order: { timestamp: "DESC" },
      });

      if (!latestPrice) {
        res.status(404).json({
          error: "No price data found for the specified epoch",
        });
        return;
      }

      res.json({
        timestamp: Number(latestPrice.timestamp),
        price: Number(latestPrice.value),
      });
    })
  );

  app.post(
    "/updateMarketPrivacy",
    handleAsyncErrors(async (req, res, next) => {
      const { address, chainId, signature, timestamp } = req.body;

      const isAuthenticated = await isValidWalletSignature(
        signature as `0x${string}`,
        Number(timestamp)
      );
      if (!isAuthenticated) {
        res.status(401).json({ error: "Unauthorized" });
        return;
      }
      const market = await marketRepository.findOne({
        where: {
          chainId: Number(chainId),
          address: address,
        },
      });

      if (!market) {
        res.status(404).json({ error: "Market not found" });
        return;
      }

      market.public = !market.public;

      await marketRepository.save(market);

      res.json({ success: true });
    })
  );

  app.get(
    "/getStEthPerTokenAtTimestamp",
    validateRequestParams(["chainId", "collateralAssetAddress"]),
    handleAsyncErrors(async (req, res, next) => {
      const { chainId, collateralAssetAddress, endTime } = req.query as {
        chainId: string;
        collateralAssetAddress: string;
        endTime?: string;
      };

      const client =
        Number(chainId) === cannon.id
          ? sepoliaPublicClient
          : getProviderForChain(Number(chainId));

      // Get last block
      const block = await getBlockBeforeTimestamp(client, Number(endTime));
      if (!block.number) {
        res.status(404).json({ error: "Block not found" });
        return;
      }

      // For testing on local dev node
      const DUMMY_LOCAL_COLLATERAL_ASSET_ADDRESS =
        "0xB82381A3fBD3FaFA77B3a7bE693342618240067b";
      const address =
        Number(chainId) === cannon.id
          ? DUMMY_LOCAL_COLLATERAL_ASSET_ADDRESS
          : collateralAssetAddress;

      const stEthPerTokenResult = await client.readContract({
        address: address as `0x${string}`,
        abi: [
          {
            inputs: [],
            name: "stEthPerToken",
            outputs: [
              {
                internalType: "uint256",
                name: "",
                type: "uint256",
              },
            ],
            stateMutability: "view",
            type: "function",
          },
        ],
        functionName: "stEthPerToken",
        blockNumber: block.number,
      });

      res.json({
        stEthPerToken: stEthPerTokenResult.toString(),
      });
    })
  );

  app.get(
    "/accounts/:address",
    handleAsyncErrors(async (req, res, next) => {
      const { address } = req.params;

      if (!/^0x[a-fA-F0-9]{40}$/.test(address)) {
        res.status(400).json({ error: "Invalid address format" });
        return;
      }

      const positions = await positionRepository.find({
        where: { owner: address },
        relations: ["epoch", "epoch.market", "transactions"],
      });

      const transactions = await transactionRepository.find({
        where: { position: { owner: address } },
        relations: [
          "position",
          "position.epoch",
          "position.epoch.market",
          "event",
        ],
      });

      positions.forEach((position) => {
        position.baseToken = formatDbBigInt(position.baseToken);
        position.quoteToken = formatDbBigInt(position.quoteToken);
        position.borrowedBaseToken = formatDbBigInt(position.borrowedBaseToken);
        position.borrowedQuoteToken = formatDbBigInt(
          position.borrowedQuoteToken
        );
        position.collateral = formatDbBigInt(position.collateral);
      });

      transactions.forEach((transaction) => {
        transaction.baseTokenDelta = formatDbBigInt(transaction.baseTokenDelta);
        transaction.quoteTokenDelta = formatDbBigInt(
          transaction.quoteTokenDelta
        );
        transaction.collateralDelta = formatDbBigInt(
          transaction.collateralDelta
        );
        transaction.tradeRatioD18 = formatDbBigInt(transaction.tradeRatioD18);
      });

      res.json({ positions, transactions });
    })
  );

  app.post(
    "/estimate",
    handleAsyncErrors(async (req, res, next) => {
      const { walletAddress, chainId, marketAddress, epochId } = req.body;

      const { epoch } = await getMarketAndEpoch(
        marketRepository,
        epochRepository,
        chainId,
        marketAddress,
        epochId
      );

      const duration =
        Number(epoch.endTimestamp) - Number(epoch.startTimestamp);
      const startTime = Math.floor(Date.now() / 1000) - duration;

      // Fetch transactions from Etherscan
      const ETHERSCAN_API_KEY = process.env.ETHERSCAN_API_KEY;
      if (!ETHERSCAN_API_KEY) {
        throw new Error("ETHERSCAN_API_KEY not configured");
      }

      let transactions = [];
      let page = 1;
      const offset = 1000;

      while (true) {
        const response = await fetch(
          `https://api.etherscan.io/api?module=account&action=txlist` +
            `&address=${walletAddress}` +
            `&startblock=0` +
            `&endblock=99999999` +
            `&page=${page}` +
            `&offset=${offset}` +
            `&sort=desc` +
            `&apikey=${ETHERSCAN_API_KEY}`
        );

        const data = await response.json();
        if (data.status !== "1" || !data.result.length) break;

        // Filter transactions within time range
        const relevantTxs = data.result.filter(
          (tx: any) => Number(tx.timeStamp) >= startTime
        );
        transactions.push(...relevantTxs);

        if (data.result.length < offset) break;
        page++;
      }

      if (transactions.length === 0) {
        res.json({ totalGasUsed: 0 });
        return;
      }

      // Calculate metrics
      const totalGasUsed = transactions.reduce(
        (sum, tx) => sum + Number(tx.gasUsed),
        0
      );
      const totalEthPaid = transactions.reduce(
        (sum, tx) => sum + (Number(tx.gasUsed) * Number(tx.gasPrice)) / 1e18,
        0
      );
      const avgGasPerTx = Math.round(totalGasUsed / transactions.length);
      const avgGasPrice = Math.round(
        transactions.reduce((sum, tx) => sum + Number(tx.gasPrice), 0) /
          transactions.length /
          1e9
      );

      // Generate chart data with 50 buckets
      const bucketDuration = Math.floor(duration / 50);
      const chartData = Array(50)
        .fill(0)
        .map((_, i) => {
          const bucketStart = startTime + i * bucketDuration;
          const bucketEnd = bucketStart + bucketDuration;

          const bucketGasUsed = transactions
            .filter(
              (tx) =>
                Number(tx.timeStamp) >= bucketStart &&
                Number(tx.timeStamp) < bucketEnd
            )
            .reduce((sum, tx) => sum + Number(tx.gasUsed), 0);

          return {
            timestamp: bucketStart * 1000, // Convert to milliseconds for frontend
            value: bucketGasUsed,
          };
        });

      res.json({
        totalGasUsed,
        ethPaid: totalEthPaid,
        avgGasPerTx,
        avgGasPrice,
        chartData,
      });
    })
  );

  // Get the leaderboard data for a given market
  app.get(
    "/leaderboard",
    validateRequestParams(["contractId"]),
    handleAsyncErrors(async (req, res, next) => {
      const { contractId } = req.query as { contractId: string };

      const { chainId, address } = parseContractId(contractId);

      const market = await marketRepository.findOne({
        where: { chainId: Number(chainId), address: String(address) },
      });

      if (!market) {
        res.status(404).json({ error: "Market not found" });
        return;
      }

      const where: any = { epoch: { market: { id: market.id } } };
      const marketId = market.id;

      const positions = await positionRepository.find({
        where,
        relations: ["epoch", "epoch.market"],
        order: { positionId: "ASC" },
      });

      const collateralTransfers = await collateralTransferRepository.find({
        where: { market: { id: marketId } },
        order: { timestamp: "ASC" },
      });

      const marketAddress = address;
      const client = getProviderForChain(Number(chainId));

      const calculateOpenPositionValue = async (position: Position) => {
        const collateralValue = await client.readContract({
          address: marketAddress as `0x${string}`,
          abi: [
            {
              type: "function",
              name: "getPositionCollateralValue",
              inputs: [
                {
                  name: "positionId",
                  type: "uint256",
                  internalType: "uint256",
                },
              ],
              outputs: [
                {
                  name: "collateralValue",
                  type: "uint256",
                  internalType: "uint256",
                },
              ],
              stateMutability: "view",
            },
          ],
          functionName: "getPositionCollateralValue",
          args: [BigInt(position.positionId)],
        });

        return Number(collateralValue);
      };

      const calculatePositionCollateralFlow = (
        collateralTransfers: CollateralTransfer[],
        owner: string
      ) => {
        let collateralFlow = 0;
        let maxCollateral = 0;
        for (const transfer of collateralTransfers) {
          if (transfer.owner === owner) {
            collateralFlow += Number(transfer.collateral);
          }
          maxCollateral = Math.max(maxCollateral, collateralFlow);
        }
        return { collateralFlow, maxCollateral };
      };

      interface GroupedPosition {
        owner: string;
        positions: Position[];
        totalPnL: number;
        totalCollateralFlow: number;
        ownerMaxCollateral: number;
      }

      const groupedByOwner: Record<string, GroupedPosition> = {};
      for (const position of positions) {
        if (!groupedByOwner[position.owner]) {
          const { collateralFlow, maxCollateral } =
            calculatePositionCollateralFlow(
              collateralTransfers,
              position.owner
            );
          groupedByOwner[position.owner] = {
            owner: position.owner,
            positions: [],
            totalPnL: -collateralFlow,
            totalCollateralFlow: collateralFlow,
            ownerMaxCollateral: maxCollateral,
          };
        }

        const positionPnL = await calculateOpenPositionValue(position);

        position.transactions = [];
        groupedByOwner[position.owner].positions.push(position);

        groupedByOwner[position.owner].totalPnL += positionPnL;
      }

      // Convert to array and sort by total PnL
      const sortedPositions = Object.values(groupedByOwner).sort(
        (a, b) => b.totalPnL - a.totalPnL
      );

      res.json(sortedPositions);
    })
  );

  // Update the reindexMissingBlocks endpoint
  app.post(
    "/reindexMissingBlocks",
    handleAsyncErrors(async (req, res, next) => {
      const { chainId, address, epochId, signature, timestamp, model } = req.body;

      // Authenticate the user
      const isAuthenticated = await isValidWalletSignature(
        signature as `0x${string}`,
        Number(timestamp)
      );
      if (!isAuthenticated) {
        res.status(401).json({ error: "Unauthorized" });
        return;
      }

      // Get epoch start timestamp if needed for market reindexing
      let epochStartTimestamp;
      if (model !== 'ResourcePrice') {
        const { epoch } = await getMarketAndEpoch(
          marketRepository,
          epochRepository,
          chainId,
          address,
          epochId
        );
        epochStartTimestamp = Number(epoch.startTimestamp);
      }

      const RENDER_API_KEY = process.env.RENDER_API_KEY;
      if (!RENDER_API_KEY) {
        throw new Error("RENDER_API_KEY not set");
      }

      async function fetchRenderServices() {
        const url = "https://api.render.com/v1/services?limit=100";
        const response = await fetch(url, {
          method: "GET",
          headers: {
            accept: "application/json",
            authorization: `Bearer ${RENDER_API_KEY}`,
          },
        });

        if (!response.ok) {
          throw new Error(`HTTP error! status: ${response.status}`);
        }
        return await response.json();
      }

      async function createRenderJob(serviceId: string, startCommand: string) {
        const url = `https://api.render.com/v1/services/${serviceId}/jobs`;
        const response = await fetch(url, {
          method: "POST",
          headers: {
            Authorization: `Bearer ${RENDER_API_KEY}`,
            "Content-Type": "application/json",
          },
          body: JSON.stringify({
            startCommand: startCommand,
          }),
        });

        if (!response.ok) {
          throw new Error(`HTTP error! status: ${response.status}`);
        }
        return await response.json();
      }

      let id: string = "";
      const renderServices: any[] = await fetchRenderServices();
      for (const item of renderServices) {
        if (item?.service?.name === "background-worker" && item?.service?.id) {
          id = item?.service.id;
          break;
        }
      }
      if (!id) {
        throw new Error("Background worker not found");
      }

<<<<<<< HEAD
      if (process.env.NODE_ENV !== "production") {
        const startCommand = `pnpm run start:reindex-missing ${chainId} ${address} ${epochId}`;
=======
      const startCommand = model === 'ResourcePrice' 
        ? `pnpm run start:reindex-missing ${chainId} ${address} ${epochId} ResourcePrice` 
        : `pnpm run start:reindex-market ${chainId} ${address} ${epochStartTimestamp}`;

      if (process.env.NODE_ENV !== 'production') {
>>>>>>> b4494b05
        try {
          const result = await executeLocalReindex(startCommand);
          res.json({ success: true, job: result });
        } catch (error: any) {
          res.status(500).json({ error: error.message });
        }
        return;
      }

      const job = await createRenderJob(id, startCommand);

      const jobDb = new RenderJob();
      jobDb.jobId = job.id;
      jobDb.serviceId = job.serviceId;
      await renderJobRepository.save(jobDb);

      res.json({ success: true, job });
    })
  );
};

startServer().catch((e) => console.error("Unable to start server: ", e));<|MERGE_RESOLUTION|>--- conflicted
+++ resolved
@@ -1224,16 +1224,11 @@
         throw new Error("Background worker not found");
       }
 
-<<<<<<< HEAD
-      if (process.env.NODE_ENV !== "production") {
-        const startCommand = `pnpm run start:reindex-missing ${chainId} ${address} ${epochId}`;
-=======
       const startCommand = model === 'ResourcePrice' 
         ? `pnpm run start:reindex-missing ${chainId} ${address} ${epochId} ResourcePrice` 
         : `pnpm run start:reindex-market ${chainId} ${address} ${epochStartTimestamp}`;
 
       if (process.env.NODE_ENV !== 'production') {
->>>>>>> b4494b05
         try {
           const result = await executeLocalReindex(startCommand);
           res.json({ success: true, job: result });
