import "tsconfig-paths/register";
import {
  epochRepository,
  eventRepository,
  initializeDataSource,
  marketRepository,
  transactionRepository,
} from "../db";
import { MarketParams } from "../models/MarketParams";
import { Event } from "../models/Event";
import { Market } from "../models/Market";
import { Transaction, TransactionType } from "../models/Transaction";
import { Abi, decodeEventLog, Log } from "viem";
import {
  EpochCreatedEventLog,
  EventType,
  MarketCreatedUpdatedEventLog,
  MarketInfo,
} from "../interfaces";
import {
  getProviderForChain,
  bigintReplacer,
  sqrtPriceX96ToSettlementPriceD18,
} from "../helpers";
import {
  createEpochFromEvent,
  createOrModifyPosition,
  createOrUpdateMarketFromEvent,
  handleTransferEvent,
  handlePositionSettledEvent,
  updateTransactionFromAddLiquidityEvent,
  updateTransactionFromLiquidityClosedEvent,
  updateTransactionFromLiquidityModifiedEvent,
  updateTransactionFromTradeModifiedEvent,
  upsertMarketPrice,
  updateTransactionFromPositionSettledEvent,
  getMarketStartEndBlock,
} from "./marketHelpers";
import { Client, TextChannel, EmbedBuilder } from "discord.js";
import { MARKET_INFO } from "../markets";
import * as Chains from 'viem/chains';
import { convertGasToGgas, convertGgasToGas } from "../helpers";

const DISCORD_TOKEN = process.env.DISCORD_TOKEN;
const DISCORD_PRIVATE_CHANNEL_ID = process.env.DISCORD_PRIVATE_CHANNEL_ID;
const DISCORD_PUBLIC_CHANNEL_ID = process.env.DISCORD_PUBLIC_CHANNEL_ID;
const discordClient = new Client({ intents: [] });

if (DISCORD_TOKEN) {
  discordClient.login(DISCORD_TOKEN).catch(error => {
    console.error('Failed to login to Discord:', error);
  });
}

// Called when the process starts, upserts markets in the database to match those in the constants.ts file
export const initializeMarket = async (marketInfo: MarketInfo) => {
  let existingMarket = await marketRepository.findOne({
    where: {
      address: marketInfo.deployment.address,
      chainId: marketInfo.marketChainId,
    },
  });
  const market = existingMarket || new Market();

  const client = getProviderForChain(marketInfo.marketChainId);

  const marketReadResult: any = await client.readContract({
    address: marketInfo.deployment.address as `0x${string}`,
    abi: marketInfo.deployment.abi,
    functionName: "getMarket",
  });

  let updatedMarket = market;
  if (!updatedMarket) {
    let existingMarket = await marketRepository.findOne({
      where: {
        address: marketInfo.deployment.address,
        chainId: marketInfo.marketChainId,
      },
      relations: ["epochs"],
    });
    updatedMarket = existingMarket || new Market();
  }

  updatedMarket.name = marketInfo.name;
  updatedMarket.public = marketInfo.public;
  updatedMarket.address = marketInfo.deployment.address;
  updatedMarket.deployTxnBlockNumber = Number(
    marketInfo.deployment.deployTxnBlockNumber
  );
  updatedMarket.deployTimestamp = Number(marketInfo.deployment.deployTimestamp);
  updatedMarket.chainId = marketInfo.marketChainId;
  updatedMarket.owner = marketReadResult[0];
  updatedMarket.collateralAsset = marketReadResult[1];
  const marketParamsRaw = marketReadResult[4];
  const marketEpochParams: MarketParams = {
    ...marketParamsRaw,
    assertionLiveness: marketParamsRaw.assertionLiveness.toString(),
    bondAmount: marketParamsRaw.bondAmount.toString(),
  };
  updatedMarket.marketParams = marketEpochParams;
  await marketRepository.save(updatedMarket);
  return updatedMarket;
};

// Called when the process starts after initialization. Watches events for a given market and calls upsertEvent for each one.
export const indexMarketEvents = async (market: Market, abi: Abi) => {
  await initializeDataSource();
  const client = getProviderForChain(market.chainId);
  const chainId = await client.getChainId();

  const processLogs = async (logs: Log[]) => {
    for (const log of logs) {
      const serializedLog = JSON.stringify(log, bigintReplacer);

      const blockNumber = log.blockNumber || 0n;
      const block = await client.getBlock({
        blockNumber,
      });

      const logIndex = log.logIndex || 0;
      const logData = JSON.parse(serializedLog); // Parse back to JSON object

      const epochId = logData.args?.epochId || 0;

      await alertEvent(
        chainId,
        market.address,
        epochId,
        blockNumber,
        block.timestamp,
        logData
      );

      await upsertEvent(
        chainId,
        market.address,
        epochId,
        blockNumber,
        block.timestamp,
        logIndex,
        logData
      );
    }
  };

  console.log(
    `Watching contract events for ${market.chainId}:${market.address}`
  );
  client.watchContractEvent({
    address: market.address as `0x${string}`,
    abi,
    onLogs: (logs) => processLogs(logs),
    onError: (error) => console.error(error),
  });
};

// Iterates over all blocks from the market's deploy block to the current block and calls upsertEvent for each one.
export const reindexMarketEvents = async (market: Market, abi: Abi, epochId: number) => {
  await initializeDataSource();
  const client = getProviderForChain(market.chainId);
  const chainId = await client.getChainId();

  // Get block range for the epoch
  const { startBlockNumber, error } = await getMarketStartEndBlock(
    market,
    epochId.toString(),
    client
  );

  if (error || !startBlockNumber) {
    throw new Error(`Failed to get start block for epoch ${epochId}: ${error}`);
  }

  const startBlock = startBlockNumber;
  const endBlock = await client.getBlockNumber();

  for (let blockNumber = startBlock; blockNumber <= endBlock; blockNumber++) {
    console.log("Indexing market events from block ", blockNumber);
    try {
      const logs = await client.getLogs({
        address: market.address as `0x${string}`,
        fromBlock: BigInt(blockNumber),
        toBlock: BigInt(blockNumber),
      });

      for (const log of logs) {
        const decodedLog = decodeEventLog({
          abi,
          data: log.data,
          topics: log.topics,
        });
        const serializedLog = JSON.stringify(decodedLog, bigintReplacer);
        const blockNumber = log.blockNumber;
        const block = await client.getBlock({
          blockNumber: log.blockNumber,
        });
        const logIndex = log.logIndex || 0;
        const logData = {
          ...JSON.parse(serializedLog),
          transactionHash: log.transactionHash || "",
          blockHash: log.blockHash || "",
          blockNumber: log.blockNumber?.toString() || "",
          logIndex: log.logIndex || 0,
          transactionIndex: log.transactionIndex || 0,
          removed: log.removed || false,
          topics: log.topics || [],
          data: log.data || "",
        };

        // Extract epochId from logData (adjust this based on your event structure)
        const epochId = logData.args?.epochId || 0;

        await upsertEvent(
          chainId,
          market.address,
          epochId,
          blockNumber,
          block.timestamp,
          logIndex,
          logData
        );
      }
    } catch (error) {
      console.error(`Error processing block ${blockNumber}:`, error);
    }
  }
};

const alertEvent = async (
  chainId: number,
  address: string,
  epochId: any,
  blockNumber: bigint,
  timestamp: bigint,
  logData: any
) => {
  try {
    if (!DISCORD_TOKEN) {
      console.warn("Discord credentials not configured, skipping alert");
      return;
    }

    // Add check for client readiness
    if (!discordClient.isReady()) {
      console.warn("Discord client not ready, skipping alert");
      return;
    }

    if (DISCORD_PUBLIC_CHANNEL_ID && logData.eventName !== EventType.Transfer) {
      const publicChannel = (await discordClient.channels.fetch(
        DISCORD_PUBLIC_CHANNEL_ID
      )) as TextChannel;

      let title = '';

      // Format based on event type
      switch (logData.eventName) {
        case EventType.TraderPositionCreated:
        case EventType.TraderPositionModified:
          const tradeDirection = BigInt(logData.args.finalPrice) > BigInt(logData.args.initialPrice) ? 'Long' : 'Short';
<<<<<<< HEAD
          const gasAmount = convertGasToGgas(logData.args.vGasAmount || logData.args.borrowedVGas);
=======
          const totalGasAmount = (
            BigInt(logData.args.vGasAmount || 0) +
            BigInt(logData.args.borrowedVGas || 0)
          );
          const rawGasAmount = Number(totalGasAmount) / 1e18;
>>>>>>> 8cb97841
          const rawPriceGwei = Number(logData.args.tradeRatio) / 1e18;

          const priceGwei = rawPriceGwei.toLocaleString('en-US', {
            minimumFractionDigits: 0,
            maximumFractionDigits: 2
          });

          title = `${tradeDirection === 'Long' ? '<:pepegas:1313887905508364288>' : '<:peepoangry:1313887206687117313>'} **Trade Executed:** ${tradeDirection} ${gasAmount} Ggas @ ${priceGwei} wstGwei`;
          break;

        case EventType.LiquidityPositionCreated:
        case EventType.LiquidityPositionIncreased:
        case EventType.LiquidityPositionDecreased:
        case EventType.LiquidityPositionClosed:
          const action = logData.eventName === EventType.LiquidityPositionDecreased || logData.eventName === EventType.LiquidityPositionClosed ? 'Removed' : 'Added';
<<<<<<< HEAD
          const liquidityGas = convertGasToGgas(logData.args.addedAmount0 || logData.args.increasedAmount0 || logData.args.amount0);
=======

          let amount0;
          if (logData.eventName === EventType.LiquidityPositionClosed) {
            amount0 = BigInt(logData.args.collectedAmount0 || 0);
          } else if (logData.eventName === EventType.LiquidityPositionDecreased) {
            amount0 = BigInt(logData.args.amount0 || 0);
          } else {
            amount0 = BigInt(logData.args.addedAmount0 || logData.args.increasedAmount0 || logData.args.amount0 || 0);
          }

          if (amount0 === 0n) {
            return;
          }

          const rawLiquidityGas = Number(amount0) / 1e18;

          const liquidityGas = rawLiquidityGas.toLocaleString('en-US', {
            minimumFractionDigits: 0,
            maximumFractionDigits: 6
          });
>>>>>>> 8cb97841

          let priceRangeText = '';
          if (logData.args.lowerTick !== undefined && logData.args.upperTick !== undefined) {
            const rawLowerPrice = 1.0001 ** logData.args.lowerTick;
            const rawUpperPrice = 1.0001 ** logData.args.upperTick;

            const lowerPrice = rawLowerPrice.toLocaleString('en-US', {
              minimumFractionDigits: 0,
              maximumFractionDigits: 2
            });
            const upperPrice = rawUpperPrice.toLocaleString('en-US', {
              minimumFractionDigits: 0,
              maximumFractionDigits: 2
            });

            priceRangeText = ` from ${lowerPrice} - ${upperPrice} wstGwei`;
          }

          title = `<:pepeliquid:1313887190056439859> **Liquidity Modified:** ${action} ${liquidityGas} Ggas${priceRangeText}`;
          break;
        default:
          return; // Skip other events
      }

      // Get block explorer URL based on chain ID
      const getBlockExplorerUrl = (chainId: number, txHash: string) => {
        const chain = Object.values(Chains).find((c) => c.id === chainId);
        return chain?.blockExplorers?.default?.url
          ? `${chain.blockExplorers.default.url}/tx/${txHash}`
          : `https://etherscan.io/tx/${txHash}`;
      };

      // Get market name from MARKET_INFO
      const marketName = MARKET_INFO.find(m => m.deployment.address === address)?.name || "Foil Market";

      const embed = new EmbedBuilder()
        .setColor("#2b2b2e")
        .addFields(
          { name: "Market", value: `${marketName} (Epoch ${epochId.toString()})`, inline: true },
          { name: "Position", value: logData.args.positionId.toString(), inline: true },
          { name: "Account", value: logData.args.sender },
          { name: "Transaction", value: getBlockExplorerUrl(chainId, logData.transactionHash) }
        )
        .setTimestamp();

      await publicChannel.send({ content: title, embeds: [embed] });
    }

    if (DISCORD_PRIVATE_CHANNEL_ID) {
      const privateChannel = (await discordClient.channels.fetch(
        DISCORD_PRIVATE_CHANNEL_ID
      )) as TextChannel;

      const embed = new EmbedBuilder()
        .setTitle(`New Market Event: ${logData.eventName}`)
        .setColor("#2b2b2e")
        .addFields(
          { name: "Chain ID", value: chainId.toString(), inline: true },
          { name: "Market Address", value: address, inline: true },
          { name: "Epoch ID", value: epochId.toString(), inline: true },
          { name: "Block Number", value: blockNumber.toString(), inline: true },
          {
            name: "Timestamp",
            value: new Date(Number(timestamp) * 1000).toISOString(),
            inline: true,
          }
        )
        .setTimestamp();

      // Add event-specific details if available
      if (logData.args) {
        const argsField = Object.entries(logData.args)
          .map(([key, value]) => `${key}: ${value}`)
          .join("\n");
        embed.addFields({
          name: "Event Arguments",
          value: `\`\`\`${argsField}\`\`\``,
        });
      }

      await privateChannel.send({ embeds: [embed] });
    }
  } catch (error) {
    console.error("Failed to send Discord alert:", error);
  }
};

// Upserts an event into the database using the proper helper function.
const upsertEvent = async (
  chainId: number,
  address: string,
  epochId: number,
  blockNumber: bigint,
  timeStamp: bigint,
  logIndex: number,
  logData: any
) => {
  console.log("handling event upsert:", {
    chainId,
    address,
    epochId,
    blockNumber,
    timeStamp,
    logIndex,
    logData,
  });

  // // Find market and/or epoch associated with the event
  let market = await marketRepository.findOne({
    where: { chainId, address },
  });

  // marketInitialized should handle creating the market, throw if not found
  if (!market) {
    throw new Error(
      `Market not found for chainId ${chainId} and address ${address}. Cannot upsert event into db.`
    );
  }

  console.log("inserting new event..");
  // Create a new Event entity
  const newEvent = new Event();
  newEvent.market = market;
  newEvent.blockNumber = Number(blockNumber);
  newEvent.timestamp = timeStamp.toString();
  newEvent.logIndex = logIndex;
  newEvent.logData = logData;

  // insert the event
  await eventRepository.upsert(newEvent, ["market", "blockNumber", "logIndex"]);
};

// Triggered by the callback in the Event model, this upserts related entities (Transaction, Position, MarketPrice).
export const upsertEntitiesFromEvent = async (event: Event) => {
  const existingTransaction = await transactionRepository.findOne({
    where: { event: { id: event.id } },
  });
  const newTransaction = existingTransaction || new Transaction();
  newTransaction.event = event;

  // set to true if the Event does not require a transaction (i.e. a Transfer event)
  let skipTransaction = false;

  const chainId = event.market.chainId;
  const address = event.market.address;
  const market = event.market;

  switch (event.logData.eventName) {
    case EventType.MarketInitialized:
      console.log("initializing market. event: ", event);
      const marketCreatedArgs = event.logData
        .args as MarketCreatedUpdatedEventLog;
      await createOrUpdateMarketFromEvent(
        marketCreatedArgs,
        chainId,
        address,
        market
      );
      skipTransaction = true;
      break;
    case EventType.MarketUpdated:
      console.log("updating market. event: ", event);
      const marketUpdatedArgs = event.logData
        .args as MarketCreatedUpdatedEventLog;
      await createOrUpdateMarketFromEvent(
        marketUpdatedArgs,
        chainId,
        address,
        market
      );
      skipTransaction = true;
      break;
    case EventType.EpochCreated:
      console.log("creating epoch. event: ", event);
      const epochCreatedArgs = event.logData.args as EpochCreatedEventLog;
      await createEpochFromEvent(epochCreatedArgs, market);
      skipTransaction = true;
      break;
    case EventType.EpochSettled:
      console.log("Market settled event. event: ", event);
      const epoch = await epochRepository.findOne({
        where: {
          market: { address, chainId },
          epochId: event.logData.args.epochId,
        },
        relations: ["market"],
      });
      if (epoch) {
        epoch.settled = true;
        const settlementSqrtPriceX96: bigint = BigInt(
          event.logData.args.settlementSqrtPriceX96.toString()
        );
        const settlementPriceD18 = sqrtPriceX96ToSettlementPriceD18(
          settlementSqrtPriceX96
        );
        epoch.settlementPriceD18 = settlementPriceD18.toString();
        await epochRepository.save(epoch);
      } else {
        console.error("Epoch not found for market: ", market);
      }
      skipTransaction = true;
      break;
    case EventType.LiquidityPositionCreated:
      console.log("Creating liquidity position from event: ", event);
      updateTransactionFromAddLiquidityEvent(newTransaction, event);
      break;
    case EventType.LiquidityPositionClosed:
      console.log("Closing liquidity position from event: ", event);
      newTransaction.type = TransactionType.REMOVE_LIQUIDITY;
      await updateTransactionFromLiquidityClosedEvent(
        newTransaction,
        event,
        event.logData.args.epochId
      );
      break;
    case EventType.LiquidityPositionDecreased:
      console.log("Decreasing liquidity position from event: ", event);
      await updateTransactionFromLiquidityModifiedEvent(
        newTransaction,
        event,
        event.logData.args.epochId,
        true
      );
      break;
    case EventType.LiquidityPositionIncreased:
      console.log("Increasing liquidity position from event: ", event);
      await updateTransactionFromLiquidityModifiedEvent(
        newTransaction,
        event,
        event.logData.args.epochId
      );
      break;
    case EventType.TraderPositionCreated:
      console.log("Creating trader position from event: ", event);
      await updateTransactionFromTradeModifiedEvent(
        newTransaction,
        event,
        event.logData.args.epochId
      );
      break;
    case EventType.TraderPositionModified:
      console.log("Modifying trader position from event: ", event);
      await updateTransactionFromTradeModifiedEvent(
        newTransaction,
        event,
        event.logData.args.epochId
      );
      break;
    case EventType.PositionSettled:
      console.log("Handling Position Settled from event: ", event);
      await Promise.all([
        handlePositionSettledEvent(event),
        updateTransactionFromPositionSettledEvent(
          newTransaction,
          event,
          event.logData.args.epochId
        ),
      ]);
      break;
    case EventType.Transfer:
      console.log("Handling Transfer event: ", event);
      await handleTransferEvent(event);
      skipTransaction = true;
      break;
    default:
      skipTransaction = true;
      break;
  }

  if (!skipTransaction) {
    console.log("Saving new transaction: ", newTransaction);
    await transactionRepository.save(newTransaction);
    await createOrModifyPosition(newTransaction);
    await upsertMarketPrice(newTransaction);
  }
};<|MERGE_RESOLUTION|>--- conflicted
+++ resolved
@@ -259,15 +259,9 @@
         case EventType.TraderPositionCreated:
         case EventType.TraderPositionModified:
           const tradeDirection = BigInt(logData.args.finalPrice) > BigInt(logData.args.initialPrice) ? 'Long' : 'Short';
-<<<<<<< HEAD
+
           const gasAmount = convertGasToGgas(logData.args.vGasAmount || logData.args.borrowedVGas);
-=======
-          const totalGasAmount = (
-            BigInt(logData.args.vGasAmount || 0) +
-            BigInt(logData.args.borrowedVGas || 0)
-          );
-          const rawGasAmount = Number(totalGasAmount) / 1e18;
->>>>>>> 8cb97841
+
           const rawPriceGwei = Number(logData.args.tradeRatio) / 1e18;
 
           const priceGwei = rawPriceGwei.toLocaleString('en-US', {
@@ -283,30 +277,8 @@
         case EventType.LiquidityPositionDecreased:
         case EventType.LiquidityPositionClosed:
           const action = logData.eventName === EventType.LiquidityPositionDecreased || logData.eventName === EventType.LiquidityPositionClosed ? 'Removed' : 'Added';
-<<<<<<< HEAD
           const liquidityGas = convertGasToGgas(logData.args.addedAmount0 || logData.args.increasedAmount0 || logData.args.amount0);
-=======
-
-          let amount0;
-          if (logData.eventName === EventType.LiquidityPositionClosed) {
-            amount0 = BigInt(logData.args.collectedAmount0 || 0);
-          } else if (logData.eventName === EventType.LiquidityPositionDecreased) {
-            amount0 = BigInt(logData.args.amount0 || 0);
-          } else {
-            amount0 = BigInt(logData.args.addedAmount0 || logData.args.increasedAmount0 || logData.args.amount0 || 0);
-          }
-
-          if (amount0 === 0n) {
-            return;
-          }
-
-          const rawLiquidityGas = Number(amount0) / 1e18;
-
-          const liquidityGas = rawLiquidityGas.toLocaleString('en-US', {
-            minimumFractionDigits: 0,
-            maximumFractionDigits: 6
-          });
->>>>>>> 8cb97841
+
 
           let priceRangeText = '';
           if (logData.args.lowerTick !== undefined && logData.args.upperTick !== undefined) {
