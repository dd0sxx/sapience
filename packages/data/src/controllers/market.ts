--- conflicted
+++ resolved
@@ -39,12 +39,8 @@
 } from "./marketHelpers";
 import { Client, TextChannel, EmbedBuilder } from "discord.js";
 import { MARKET_INFO } from "../markets";
-<<<<<<< HEAD
 import * as Chains from 'viem/chains';
 import { convertGasToGgas, convertGgasToGas } from "../helpers";
-=======
-import * as Chains from "viem/chains";
->>>>>>> 91bc5971
 
 const DISCORD_TOKEN = process.env.DISCORD_TOKEN;
 const DISCORD_PRIVATE_CHANNEL_ID = process.env.DISCORD_PRIVATE_CHANNEL_ID;
@@ -267,68 +263,23 @@
       switch (logData.eventName) {
         case EventType.TraderPositionCreated:
         case EventType.TraderPositionModified:
-<<<<<<< HEAD
           const tradeDirection = BigInt(logData.args.finalPrice) > BigInt(logData.args.initialPrice) ? 'Long' : 'Short';
-
           const gasAmount = convertGasToGgas(logData.args.vGasAmount || logData.args.borrowedVGas);
-
           const rawPriceGwei = Number(logData.args.tradeRatio) / 1e18;
-
           const priceGwei = rawPriceGwei.toLocaleString('en-US', {
-=======
-          const tradeDirection =
-            BigInt(logData.args.finalPrice) > BigInt(logData.args.initialPrice)
-              ? "Long"
-              : "Short";
-          const rawGasAmount =
-            Number(logData.args.vGasAmount || logData.args.borrowedVGas) / 1e18;
-          const rawPriceGwei = Number(logData.args.tradeRatio) / 1e18;
-
-          // Format with commas and only show decimals if significant
-          const gasAmount = rawGasAmount.toLocaleString("en-US", {
-            minimumFractionDigits: 0,
-            maximumFractionDigits: 9,
-          });
-          const priceGwei = rawPriceGwei.toLocaleString("en-US", {
->>>>>>> 91bc5971
             minimumFractionDigits: 0,
             maximumFractionDigits: 2,
           });
 
-<<<<<<< HEAD
           title = `${tradeDirection === 'Long' ? '<:pepegas:1313887905508364288>' : '<:peepoangry:1313887206687117313>'} **Trade Executed:** ${tradeDirection} ${gasAmount} Ggas @ ${priceGwei} wstGwei`;
-=======
-          title = `${tradeDirection === "Long" ? "<:pepegas:1313887905508364288>" : "<:peepoangry:1313887206687117313>"} **Trade Executed:** ${tradeDirection} ${gasAmount} Ggas @ ${priceGwei} wstGwei`;
->>>>>>> 91bc5971
           break;
 
         case EventType.LiquidityPositionCreated:
         case EventType.LiquidityPositionIncreased:
         case EventType.LiquidityPositionDecreased:
         case EventType.LiquidityPositionClosed:
-<<<<<<< HEAD
           const action = logData.eventName === EventType.LiquidityPositionDecreased || logData.eventName === EventType.LiquidityPositionClosed ? 'Removed' : 'Added';
           const liquidityGas = convertGasToGgas(logData.args.addedAmount0 || logData.args.increasedAmount0 || logData.args.amount0);
-
-=======
-          const action =
-            logData.eventName === EventType.LiquidityPositionDecreased ||
-            logData.eventName === EventType.LiquidityPositionClosed
-              ? "Removed"
-              : "Added";
-          const rawLiquidityGas =
-            Number(
-              logData.args.addedAmount0 ||
-                logData.args.increasedAmount0 ||
-                logData.args.amount0
-            ) / 1e18;
-
-          // Format with commas and only show decimals if significant
-          const liquidityGas = rawLiquidityGas.toLocaleString("en-US", {
-            minimumFractionDigits: 0,
-            maximumFractionDigits: 6,
-          });
->>>>>>> 91bc5971
 
           let priceRangeText = "";
           if (
@@ -338,11 +289,7 @@
             const rawLowerPrice = 1.0001 ** logData.args.lowerTick;
             const rawUpperPrice = 1.0001 ** logData.args.upperTick;
 
-<<<<<<< HEAD
             const lowerPrice = rawLowerPrice.toLocaleString('en-US', {
-=======
-            const lowerPrice = rawLowerPrice.toLocaleString("en-US", {
->>>>>>> 91bc5971
               minimumFractionDigits: 0,
               maximumFractionDigits: 2,
             });
