--- conflicted
+++ resolved
@@ -200,11 +200,7 @@
   "linkedLibraries": {},
   "deployTxnHash": "0x34f0eb1ba2f7dddd5a7fbef4916a23d05848f03d707bd4231c390a677810e589",
   "deployTxnBlockNumber": "3",
-<<<<<<< HEAD
-  "deployTimestamp": "1721152758",
-=======
-  "deployTimestamp": "1721152170",
->>>>>>> 4e2d15cf
+  "deployTimestamp": "1721152881",
   "sourceName": "contracts/lens/Quoter.sol",
   "contractName": "Quoter",
   "deployedOn": "deploy.Quoter",
