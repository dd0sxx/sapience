--- conflicted
+++ resolved
@@ -141,19 +141,11 @@
                 market.marketParams.bondAmount = minUMABond;
             }
         }
-<<<<<<< HEAD
         VirtualToken tokenA = _createVirtualToken(salt, "Token A", "vTokenA");
         VirtualToken tokenB = _createVirtualToken(
             salt + 1,
             "Token B",
             "vTokenB"
-=======
-        VirtualToken tokenA = _createVirtualToken(salt, "Base Token", "vBase");
-        VirtualToken tokenB = _createVirtualToken(
-            salt + 1,
-            "Quote Token",
-            "vQuote"
->>>>>>> d79f317b
         );
 
         if (address(tokenA) < address(tokenB)) {
@@ -247,11 +239,7 @@
                 )
             );
             try
-<<<<<<< HEAD
-                new VirtualToken{ salt: bytes32(salt) }(
-=======
                 new VirtualToken{salt: bytes32(salt)}(
->>>>>>> d79f317b
                     address(this),
                     name,
                     symbol
@@ -653,14 +641,7 @@
         Data storage self,
         uint256 settlementPriceD18
     ) internal returns (uint256) {
-<<<<<<< HEAD
-        // Special case: allow exact 0 for complete loss scenarios (e.g., "No" outcome in yes/no markets)
-        if (settlementPriceD18 == 0) {
-            self.settlementPriceD18 = 0;
-        } else if (settlementPriceD18 > self.maxPriceD18) {
-=======
         if (settlementPriceD18 > self.maxPriceD18) {
->>>>>>> d79f317b
             self.settlementPriceD18 = self.maxPriceD18;
         } else if (settlementPriceD18 < self.minPriceD18) {
             self.settlementPriceD18 = self.minPriceD18;
