// SPDX-License-Identifier: MIT
pragma solidity >=0.8.2 <0.9.0;

import {Market} from "./Market.sol";
import {MarketGroup} from "./MarketGroup.sol";
import {Errors} from "./Errors.sol";
import {Position} from "./Position.sol";
import {ISwapRouter} from "../interfaces/external/ISwapRouter.sol";
import {IQuoterV2} from "../interfaces/external/IQuoterV2.sol";
import {DecimalMath} from "../libraries/DecimalMath.sol";
import {SafeCastI256} from "@synthetixio/core-contracts/contracts/utils/SafeCast.sol";
import {SafeCastU256} from "@synthetixio/core-contracts/contracts/utils/SafeCast.sol";

library Trade {
<<<<<<< HEAD
    using Epoch for Epoch.Data;
=======
    using Market for Market.Data;
>>>>>>> 95144a71
    using Position for Position.Data;
    using DecimalMath for uint256;
    using DecimalMath for int256;
    using SafeCastU256 for uint256;
    using SafeCastI256 for int256;

    function swapOrQuoteTokensExactIn(
        Market.Data storage market,
        uint256 amountInVQuote,
        uint256 amountInVBase,
        bool isQuote
    )
        internal
        returns (
            uint256 amountOutVQuote,
            uint256 amountOutVBase,
            uint160 sqrtPriceX96After
        )
    {
        if (amountInVQuote > 0 && amountInVBase > 0) {
            revert Errors.InvalidData("Only one token can be traded at a time");
        }

        if (amountInVQuote == 0 && amountInVBase == 0) {
            revert Errors.InvalidData("At least one token should be traded");
        }

        MarketGroup.Data storage marketGroup = MarketGroup.load();
        
        address tokenIn;
        address tokenOut;
        uint256 amountIn;
        uint256 amountOut;

        if (amountInVQuote > 0) {
            tokenIn = address(market.quoteToken);
            tokenOut = address(market.baseToken);
            amountIn = amountInVQuote;
        } else {
            tokenIn = address(market.baseToken);
            tokenOut = address(market.quoteToken);
            amountIn = amountInVBase;
        }

        if (isQuote) {
            IQuoterV2.QuoteExactInputSingleParams memory params = IQuoterV2
                .QuoteExactInputSingleParams({
                    tokenIn: tokenIn,
                    tokenOut: tokenOut,
                    amountIn: amountIn,
                    fee: marketGroup.marketParams.feeRate,
                    sqrtPriceLimitX96: 0
                });
            (amountOut, sqrtPriceX96After, , ) = IQuoterV2(
                marketGroup.marketParams.uniswapQuoter
            ).quoteExactInputSingle(params);
        } else {
            ISwapRouter.ExactInputSingleParams memory swapParams = ISwapRouter
                .ExactInputSingleParams({
                    fee: marketGroup.marketParams.feeRate,
                    recipient: address(this),
                    deadline: block.timestamp,
                    tokenIn: tokenIn,
                    tokenOut: tokenOut,
                    amountIn: amountIn,
                    // Notice, not limiting the trade in any way since we are limiting the collateral required afterwards.
                    amountOutMinimum: 0,
                    sqrtPriceLimitX96: 0
                });

            amountOut = ISwapRouter(marketGroup.marketParams.uniswapSwapRouter)
                .exactInputSingle(swapParams);
        }

        if (amountInVQuote > 0) {
            amountOutVBase = amountOut;
        } else {
            amountOutVQuote = amountOut;
        }
    }

    function swapOrQuoteTokensExactOut(
        Market.Data storage market,
        uint256 expectedAmountOutVQuote,
        uint256 expectedAmountOutVBase,
        bool isQuote
    )
        internal
        returns (
            uint256 requiredAmountInVQuote,
            uint256 requiredAmountInVBase,
            uint160 sqrtPriceX96After
        )
    {
        if (expectedAmountOutVQuote > 0 && expectedAmountOutVBase > 0) {
            revert Errors.InvalidData("Only one token can be traded at a time");
        }

        if (expectedAmountOutVQuote == 0 && expectedAmountOutVBase == 0) {
            revert Errors.InvalidData("At least one token should be traded");
        }

        MarketGroup.Data storage marketGroup = MarketGroup.load();
        
        address tokenIn;
        address tokenOut;
        uint256 amountOut;
        uint256 amountIn;

        if (expectedAmountOutVQuote > 0) {
            tokenIn = address(market.baseToken);
            tokenOut = address(market.quoteToken);
            amountOut = expectedAmountOutVQuote;
        } else {
            tokenIn = address(market.quoteToken);
            tokenOut = address(market.baseToken);
            amountOut = expectedAmountOutVBase;
        }

        if (isQuote) {
            IQuoterV2.QuoteExactOutputSingleParams memory params = IQuoterV2
                .QuoteExactOutputSingleParams({
                    tokenIn: tokenIn,
                    tokenOut: tokenOut,
                    amount: amountOut,
                    fee: marketGroup.marketParams.feeRate,
                    sqrtPriceLimitX96: 0
                });

            (amountIn, sqrtPriceX96After, , ) = IQuoterV2(
                marketGroup.marketParams.uniswapQuoter
            ).quoteExactOutputSingle(params);
        } else {
            ISwapRouter.ExactOutputSingleParams memory swapParams = ISwapRouter
                .ExactOutputSingleParams({
                    tokenIn: tokenIn,
                    tokenOut: tokenOut,
                    amountOut: amountOut,
                    fee: marketGroup.marketParams.feeRate,
                    recipient: address(this),
                    deadline: block.timestamp,
                    // Notice, not limiting the trade in any way since we are limiting the collateral required afterwards.
                    sqrtPriceLimitX96: 0,
                    amountInMaximum: type(uint256).max
                });

            amountIn = ISwapRouter(marketGroup.marketParams.uniswapSwapRouter)
                .exactOutputSingle(swapParams);
        }
        if (expectedAmountOutVQuote > 0) {
            requiredAmountInVBase = amountIn;
        } else {
            requiredAmountInVQuote = amountIn;
        }
    }

    struct QuoteRuntime {
        bool isLongDirection;
<<<<<<< HEAD
        uint256 tradedVGas;
        uint256 tradedVEth;
        int256 signedTradedVGas;
        int256 signedTradedVEth;
        uint256 vEthFromZero; // vEth involved in the transaction from zero to target size
=======
        uint256 tradedVBase;
        uint256 tradedVQuote;
        int256 signedTradedVBase;
        int256 signedTradedVQuote;
        uint256 vQuoteFromZero; // vQuote involved in the transaction from zero to target size
>>>>>>> 95144a71
        uint256 tradeRatioD18RoundDown;
        uint256 tradeRatioD18RoundUp;
    }

    struct QuoteOrTradeInputParams {
        Position.Data oldPosition;
        int256 initialSize;
        int256 targetSize;
        int256 deltaSize;
        bool isQuote;
    }

    struct QuoteOrTradeOutputParams {
        Position.Data position;
<<<<<<< HEAD
        uint256 tradeRatioD18; // tradedVEth / tradedVGas
=======
        uint256 tradeRatioD18; // tradedVQuote / tradedVBase
>>>>>>> 95144a71
        uint256 requiredCollateral;
        int256 expectedDeltaCollateral;
        int256 closePnL; // PnL from initial position to zero
        uint160 sqrtPriceX96After;
    }

    function quoteOrTrade(
        QuoteOrTradeInputParams memory params
    ) internal returns (QuoteOrTradeOutputParams memory output) {
        QuoteRuntime memory runtime;
<<<<<<< HEAD
        Epoch.Data storage epoch = Epoch.load(params.oldPosition.epochId);
=======
        Market.Data storage market = Market.load(params.oldPosition.marketId);
>>>>>>> 95144a71

        runtime.isLongDirection = params.deltaSize > 0;

        output.position.depositedCollateralAmount = params
            .oldPosition
            .depositedCollateralAmount;

<<<<<<< HEAD
        // 1- Get or quote the transacted tokens (vEth and vGas)
        runtime.signedTradedVGas = params.deltaSize;
        runtime.tradedVGas = params.deltaSize.abs();
        if (runtime.isLongDirection) {
            // Long direction; Quote or Trade
            (runtime.tradedVEth, , output.sqrtPriceX96After) = Trade
                .swapOrQuoteTokensExactOut(
                    epoch,
                    0,
                    runtime.tradedVGas,
                    params.isQuote
                );
            runtime.signedTradedVEth = runtime.tradedVEth.toInt();
        } else {
            // Short direction; Quote or Trade
            (runtime.tradedVEth, , output.sqrtPriceX96After) = Trade
                .swapOrQuoteTokensExactIn(
                    epoch,
                    0,
                    runtime.tradedVGas,
                    params.isQuote
                );
            runtime.signedTradedVEth = runtime.tradedVEth.toInt() * -1;
        }

        // Sanity check. vEth on trade is zero means someting went really wrong (maybe too small trade size, or not enough virtual tokens in the pool)
        if (runtime.tradedVEth == 0) {
            revert Errors.InvalidInternalTradeSize(0);
        }

        // 2- Get PnL and vEth involved in the transaction from initial size to zero (intermediate close the position).
=======
        // 1- Get or quote the transacted tokens (vQuote and vBase)
        runtime.signedTradedVBase = params.deltaSize;
        runtime.tradedVBase = params.deltaSize.abs();
        if (runtime.isLongDirection) {
            // Long direction; Quote or Trade
            (runtime.tradedVQuote, , output.sqrtPriceX96After) = Trade
                .swapOrQuoteTokensExactOut(
                    market,
                    0,
                    runtime.tradedVBase,
                    params.isQuote
                );
            runtime.signedTradedVQuote = runtime.tradedVQuote.toInt();
        } else {
            // Short direction; Quote or Trade
            (runtime.tradedVQuote, , output.sqrtPriceX96After) = Trade
                .swapOrQuoteTokensExactIn(
                    market,
                    0,
                    runtime.tradedVBase,
                    params.isQuote
                );
            runtime.signedTradedVQuote = runtime.tradedVQuote.toInt() * -1;
        }

        // Sanity check. vQuote on trade is zero means someting went really wrong (maybe too small trade size, or not enough virtual tokens in the pool)
        if (runtime.tradedVQuote == 0) {
            revert Errors.InvalidInternalTradeSize(0);
        }

        // 2- Get PnL and vQuote involved in the transaction from initial size to zero (intermediate close the position).
>>>>>>> 95144a71
        (
            runtime.tradeRatioD18RoundDown,
            runtime.tradeRatioD18RoundUp,
            output.closePnL,
<<<<<<< HEAD
            runtime.vEthFromZero
        ) = calculateCloseEthAndPnl(
            runtime.tradedVEth,
            runtime.tradedVGas,
            runtime.signedTradedVEth,
=======
            runtime.vQuoteFromZero
        ) = calculateCloseQuoteAndPnl(
            runtime.tradedVQuote,
            runtime.tradedVBase,
            runtime.signedTradedVQuote,
>>>>>>> 95144a71
            params.initialSize,
            params.targetSize,
            params.oldPosition
        );

        // Check if the tradeRatioD18 is within the bounds
<<<<<<< HEAD
        if (runtime.tradeRatioD18RoundDown < epoch.minPriceD18) {
            revert Errors.TradePriceOutOfBounds(
                runtime.tradeRatioD18RoundDown,
                epoch.minPriceD18,
                epoch.maxPriceD18
            );
        }

        if (runtime.tradeRatioD18RoundUp > epoch.maxPriceD18) {
            revert Errors.TradePriceOutOfBounds(
                runtime.tradeRatioD18RoundUp,
                epoch.minPriceD18,
                epoch.maxPriceD18
=======
        if (runtime.tradeRatioD18RoundDown < market.minPriceD18) {
            revert Errors.TradePriceOutOfBounds(
                runtime.tradeRatioD18RoundDown,
                market.minPriceD18,
                market.maxPriceD18
            );
        }

        if (runtime.tradeRatioD18RoundUp > market.maxPriceD18) {
            revert Errors.TradePriceOutOfBounds(
                runtime.tradeRatioD18RoundUp,
                market.minPriceD18,
                market.maxPriceD18
>>>>>>> 95144a71
            );
        }

        // Use the truncated value as the tradeRatioD18 (used later in the event, the difference between roundDown and roundUp is not important in the event and quote functions as it is informative)
        output.tradeRatioD18 = runtime.tradeRatioD18RoundDown;

        // 3- Regenerate the new position after the trade and closure
        if (params.targetSize > 0) {
            // End position is LONG
<<<<<<< HEAD
            // Sanity check. borrowedVEth should be larger than zero if the position is long
            if (runtime.vEthFromZero == 0) {
                revert Errors.InvalidInternalTradeSize(runtime.vEthFromZero);
            }
            output.position.vGasAmount = params.targetSize.abs();
            output.position.vEthAmount = 0;
            output.position.borrowedVGas = 0;
            output.position.borrowedVEth = runtime.vEthFromZero;
        } else {
            // End position is SHORT
            output.position.vGasAmount = 0;
            output.position.vEthAmount = runtime.vEthFromZero;
            output.position.borrowedVGas = params.targetSize.abs();
            output.position.borrowedVEth = 0;
=======
            // Sanity check. borrowedVQuote should be larger than zero if the position is long
            if (runtime.vQuoteFromZero == 0) {
                revert Errors.InvalidInternalTradeSize(runtime.vQuoteFromZero);
            }
            output.position.vBaseAmount = params.targetSize.abs();
            output.position.vQuoteAmount = 0;
            output.position.borrowedVBase = 0;
            output.position.borrowedVQuote = runtime.vQuoteFromZero;
        } else {
            // End position is SHORT
            output.position.vBaseAmount = 0;
            output.position.vQuoteAmount = runtime.vQuoteFromZero;
            output.position.borrowedVBase = params.targetSize.abs();
            output.position.borrowedVQuote = 0;
>>>>>>> 95144a71
        }

        // 4- Adjust position collateral with PNL
        uint256 extraCollateralRequired;
        if (output.closePnL >= 0) {
            output.position.depositedCollateralAmount =
                params.oldPosition.depositedCollateralAmount +
                output.closePnL.toUint();
        } else {
            // If closePnL is negative, it means that the position is in a loss
            // and the collateral should be reduced
            uint256 collateralLoss = (output.closePnL * -1).toUint();

            if (collateralLoss > params.oldPosition.depositedCollateralAmount) {
                // If the collateral to return is more than the deposited collateral, then the position is in a loss
                // and the collateral should be reduced to zero
                output.position.depositedCollateralAmount = 0;
                extraCollateralRequired =
                    collateralLoss -
                    params.oldPosition.depositedCollateralAmount;
            } else {
                output.position.depositedCollateralAmount =
                    params.oldPosition.depositedCollateralAmount -
                    collateralLoss;
            }
        }

        // 5- Get the required collateral for the trade\quote
<<<<<<< HEAD
        uint256 newPositionCollateralRequired = epoch
            .getCollateralRequirementsForTrade(
                output.position.vGasAmount,
                output.position.vEthAmount,
                output.position.borrowedVGas,
                output.position.borrowedVEth
=======
        uint256 newPositionCollateralRequired = market
            .getCollateralRequirementsForTrade(
                output.position.vBaseAmount,
                output.position.vQuoteAmount,
                output.position.borrowedVBase,
                output.position.borrowedVQuote
>>>>>>> 95144a71
            );

        output.requiredCollateral =
            newPositionCollateralRequired +
            extraCollateralRequired;

        output.expectedDeltaCollateral =
            output.requiredCollateral.toInt() -
            output.position.depositedCollateralAmount.toInt();
    }

<<<<<<< HEAD
    function calculateCloseEthAndPnl(
        uint256 tradedVEth,
        uint256 tradedVGas,
        int256 signedTradedVEth,
=======
    function calculateCloseQuoteAndPnl(
        uint256 tradedVQuote,
        uint256 tradedVBase,
        int256 signedTradedVQuote,
>>>>>>> 95144a71
        int256 initialSize,
        int256 targetSize,
        Position.Data memory oldPosition
    )
        internal
        pure
        returns (
            uint256 tradeRatioD18RoundDown,
            uint256 tradeRatioD18RoundUp,
            int256 closePnL,
<<<<<<< HEAD
            uint256 vEthFromZero
=======
            uint256 vQuoteFromZero
>>>>>>> 95144a71
        )
    {
        // Notice: This function will use rounding up/low depending on the direction of the trade and the initial/final position size
        // This is to avoid rounding errors when the position is closed
        // The assumption (to allow the market to always be in a good state) is that the rounding up/down will always punish the trader
        // It means:
        // - closePnL will always tend to be more negative (-1 if rounding is needed)

        // Get both versions of the tradeRatioD18 (rounded down and rounded up)
<<<<<<< HEAD
        tradeRatioD18RoundDown = tradedVEth.divDecimal(tradedVGas);
        tradeRatioD18RoundUp = tradedVEth.divDecimalRoundUp(tradedVGas);

        // get both versions of vEthToZero using both tradeRatioD18
        // vEth to compensate the gas (either to pay borrowedVGas or borrowedVEth tokens from the close trade)
        int256 vEthToZeroRoundDown = (initialSize * -1).mulDecimal(
            tradeRatioD18RoundDown.toInt()
        );
        int256 vEthToZeroRoundUp = (initialSize * -1).mulDecimal(
            tradeRatioD18RoundUp.toInt()
        );

        // Calculate the closePnL as net vEth from original positon minus the vEth to zero
        // net vEth from original positon minus the vEth to zero (closing Profit based on the new trade ratio. Using the worst case scenario)
        closePnL =
            oldPosition.vEthAmount.toInt() -
            oldPosition.borrowedVEth.toInt() -
            (initialSize > 0 ? vEthToZeroRoundDown : vEthToZeroRoundUp);

        // vEth from the trade that wasn't used to close the initial position (should be same as targetSize*tradeRatio, but there can be some rounding errors)
        // vEthFromZero = signedTradedVEth - vEthToZero
        // But we need to use the worst case scenario on the tradeRatio rounding depending on the target size
        // If target size is positive (LONG) the vEth is debt => should be the higher
        // If target size is negative (SHORT) the vEth is credit => should be the lower
        if (targetSize == 0) {
            vEthFromZero = 0;
            // Skip the rest since is just for getting the vEthFromZero with the proper rounding
        } else {
            uint256 vEthFromZeroFromRoundDown = (signedTradedVEth -
                vEthToZeroRoundDown).abs();
            uint256 vEthFromZeroFromRoundUp = (signedTradedVEth -
                vEthToZeroRoundUp).abs();
            if (targetSize > 0) {
                vEthFromZero = vEthFromZeroFromRoundDown >
                    vEthFromZeroFromRoundUp
                    ? vEthFromZeroFromRoundDown
                    : vEthFromZeroFromRoundUp;
            } else {
                vEthFromZero = vEthFromZeroFromRoundDown <
                    vEthFromZeroFromRoundUp
                    ? vEthFromZeroFromRoundDown
                    : vEthFromZeroFromRoundUp;
=======
        tradeRatioD18RoundDown = tradedVQuote.divDecimal(tradedVBase);
        tradeRatioD18RoundUp = tradedVQuote.divDecimalRoundUp(tradedVBase);

        // get both versions of vQuoteToZero using both tradeRatioD18
        // vQuote to compensate the base (either to pay borrowedVBase or borrowedVQuote tokens from the close trade)
        int256 vQuoteToZeroRoundDown = (initialSize * -1).mulDecimal(
            tradeRatioD18RoundDown.toInt()
        );
        int256 vQuoteToZeroRoundUp = (initialSize * -1).mulDecimal(
            tradeRatioD18RoundUp.toInt()
        );

        // Calculate the closePnL as net vQuote from original positon minus the vQuote to zero
        // net vQuote from original positon minus the vQuote to zero (closing Profit based on the new trade ratio. Using the worst case scenario)
        closePnL =
            oldPosition.vQuoteAmount.toInt() -
            oldPosition.borrowedVQuote.toInt() -
            (initialSize > 0 ? vQuoteToZeroRoundDown : vQuoteToZeroRoundUp);

        // vQuote from the trade that wasn't used to close the initial position (should be same as targetSize*tradeRatio, but there can be some rounding errors)
        // vQuoteFromZero = signedTradedVQuote - vQuoteToZero
        // But we need to use the worst case scenario on the tradeRatio rounding depending on the target size
        // If target size is positive (LONG) the vQuote is debt => should be the higher
        // If target size is negative (SHORT) the vQuote is credit => should be the lower
        if (targetSize == 0) {
            vQuoteFromZero = 0;
            // Skip the rest since is just for getting the vQuoteFromZero with the proper rounding
        } else {
            uint256 vQuoteFromZeroFromRoundDown = (signedTradedVQuote -
                vQuoteToZeroRoundDown).abs();
            uint256 vQuoteFromZeroFromRoundUp = (signedTradedVQuote -
                vQuoteToZeroRoundUp).abs();
            if (targetSize > 0) {
                vQuoteFromZero = vQuoteFromZeroFromRoundDown >
                    vQuoteFromZeroFromRoundUp
                    ? vQuoteFromZeroFromRoundDown
                    : vQuoteFromZeroFromRoundUp;
            } else {
                vQuoteFromZero = vQuoteFromZeroFromRoundDown <
                    vQuoteFromZeroFromRoundUp
                    ? vQuoteFromZeroFromRoundDown
                    : vQuoteFromZeroFromRoundUp;
>>>>>>> 95144a71
            }
        }

        return (
            tradeRatioD18RoundDown,
            tradeRatioD18RoundUp,
            closePnL,
<<<<<<< HEAD
            vEthFromZero
=======
            vQuoteFromZero
>>>>>>> 95144a71
        );
    }

    function checkDeltaCollateralLimit(
        int256 deltaCollateral,
        int256 deltaCollateralLimit
    ) internal pure {
        // limit is 1.01, deltaCollateral is 1.02 => revert
        if (deltaCollateralLimit == 0) {
            // no limit, so no need to check
            return;
        }

        // check if collateral limit is reached (positive means collateral deposit to the position, negative means collateral withdrawal from the position)
        // For positive limit (deposit), deltaCollateral > deltaCollateralLimit revert (i.e. collateral limit is 1.02, deltaCollateral is 1.03 => revert)
        // For negative limit (withdrawal), deltaCollateral < deltaCollateralLimit revert (i.e. collateral limit is -1.02, deltaCollateral is -1.01 => revert)
        if (deltaCollateral > deltaCollateralLimit) {
            revert Errors.CollateralLimitReached(
                deltaCollateral,
                deltaCollateralLimit
            );
        }
    }

}<|MERGE_RESOLUTION|>--- conflicted
+++ resolved
@@ -12,11 +12,7 @@
 import {SafeCastU256} from "@synthetixio/core-contracts/contracts/utils/SafeCast.sol";
 
 library Trade {
-<<<<<<< HEAD
-    using Epoch for Epoch.Data;
-=======
     using Market for Market.Data;
->>>>>>> 95144a71
     using Position for Position.Data;
     using DecimalMath for uint256;
     using DecimalMath for int256;
@@ -175,19 +171,11 @@
 
     struct QuoteRuntime {
         bool isLongDirection;
-<<<<<<< HEAD
-        uint256 tradedVGas;
-        uint256 tradedVEth;
-        int256 signedTradedVGas;
-        int256 signedTradedVEth;
-        uint256 vEthFromZero; // vEth involved in the transaction from zero to target size
-=======
         uint256 tradedVBase;
         uint256 tradedVQuote;
         int256 signedTradedVBase;
         int256 signedTradedVQuote;
         uint256 vQuoteFromZero; // vQuote involved in the transaction from zero to target size
->>>>>>> 95144a71
         uint256 tradeRatioD18RoundDown;
         uint256 tradeRatioD18RoundUp;
     }
@@ -202,11 +190,7 @@
 
     struct QuoteOrTradeOutputParams {
         Position.Data position;
-<<<<<<< HEAD
-        uint256 tradeRatioD18; // tradedVEth / tradedVGas
-=======
         uint256 tradeRatioD18; // tradedVQuote / tradedVBase
->>>>>>> 95144a71
         uint256 requiredCollateral;
         int256 expectedDeltaCollateral;
         int256 closePnL; // PnL from initial position to zero
@@ -217,11 +201,7 @@
         QuoteOrTradeInputParams memory params
     ) internal returns (QuoteOrTradeOutputParams memory output) {
         QuoteRuntime memory runtime;
-<<<<<<< HEAD
-        Epoch.Data storage epoch = Epoch.load(params.oldPosition.epochId);
-=======
         Market.Data storage market = Market.load(params.oldPosition.marketId);
->>>>>>> 95144a71
 
         runtime.isLongDirection = params.deltaSize > 0;
 
@@ -229,39 +209,6 @@
             .oldPosition
             .depositedCollateralAmount;
 
-<<<<<<< HEAD
-        // 1- Get or quote the transacted tokens (vEth and vGas)
-        runtime.signedTradedVGas = params.deltaSize;
-        runtime.tradedVGas = params.deltaSize.abs();
-        if (runtime.isLongDirection) {
-            // Long direction; Quote or Trade
-            (runtime.tradedVEth, , output.sqrtPriceX96After) = Trade
-                .swapOrQuoteTokensExactOut(
-                    epoch,
-                    0,
-                    runtime.tradedVGas,
-                    params.isQuote
-                );
-            runtime.signedTradedVEth = runtime.tradedVEth.toInt();
-        } else {
-            // Short direction; Quote or Trade
-            (runtime.tradedVEth, , output.sqrtPriceX96After) = Trade
-                .swapOrQuoteTokensExactIn(
-                    epoch,
-                    0,
-                    runtime.tradedVGas,
-                    params.isQuote
-                );
-            runtime.signedTradedVEth = runtime.tradedVEth.toInt() * -1;
-        }
-
-        // Sanity check. vEth on trade is zero means someting went really wrong (maybe too small trade size, or not enough virtual tokens in the pool)
-        if (runtime.tradedVEth == 0) {
-            revert Errors.InvalidInternalTradeSize(0);
-        }
-
-        // 2- Get PnL and vEth involved in the transaction from initial size to zero (intermediate close the position).
-=======
         // 1- Get or quote the transacted tokens (vQuote and vBase)
         runtime.signedTradedVBase = params.deltaSize;
         runtime.tradedVBase = params.deltaSize.abs();
@@ -293,45 +240,21 @@
         }
 
         // 2- Get PnL and vQuote involved in the transaction from initial size to zero (intermediate close the position).
->>>>>>> 95144a71
         (
             runtime.tradeRatioD18RoundDown,
             runtime.tradeRatioD18RoundUp,
             output.closePnL,
-<<<<<<< HEAD
-            runtime.vEthFromZero
-        ) = calculateCloseEthAndPnl(
-            runtime.tradedVEth,
-            runtime.tradedVGas,
-            runtime.signedTradedVEth,
-=======
             runtime.vQuoteFromZero
         ) = calculateCloseQuoteAndPnl(
             runtime.tradedVQuote,
             runtime.tradedVBase,
             runtime.signedTradedVQuote,
->>>>>>> 95144a71
             params.initialSize,
             params.targetSize,
             params.oldPosition
         );
 
         // Check if the tradeRatioD18 is within the bounds
-<<<<<<< HEAD
-        if (runtime.tradeRatioD18RoundDown < epoch.minPriceD18) {
-            revert Errors.TradePriceOutOfBounds(
-                runtime.tradeRatioD18RoundDown,
-                epoch.minPriceD18,
-                epoch.maxPriceD18
-            );
-        }
-
-        if (runtime.tradeRatioD18RoundUp > epoch.maxPriceD18) {
-            revert Errors.TradePriceOutOfBounds(
-                runtime.tradeRatioD18RoundUp,
-                epoch.minPriceD18,
-                epoch.maxPriceD18
-=======
         if (runtime.tradeRatioD18RoundDown < market.minPriceD18) {
             revert Errors.TradePriceOutOfBounds(
                 runtime.tradeRatioD18RoundDown,
@@ -345,7 +268,6 @@
                 runtime.tradeRatioD18RoundUp,
                 market.minPriceD18,
                 market.maxPriceD18
->>>>>>> 95144a71
             );
         }
 
@@ -355,22 +277,6 @@
         // 3- Regenerate the new position after the trade and closure
         if (params.targetSize > 0) {
             // End position is LONG
-<<<<<<< HEAD
-            // Sanity check. borrowedVEth should be larger than zero if the position is long
-            if (runtime.vEthFromZero == 0) {
-                revert Errors.InvalidInternalTradeSize(runtime.vEthFromZero);
-            }
-            output.position.vGasAmount = params.targetSize.abs();
-            output.position.vEthAmount = 0;
-            output.position.borrowedVGas = 0;
-            output.position.borrowedVEth = runtime.vEthFromZero;
-        } else {
-            // End position is SHORT
-            output.position.vGasAmount = 0;
-            output.position.vEthAmount = runtime.vEthFromZero;
-            output.position.borrowedVGas = params.targetSize.abs();
-            output.position.borrowedVEth = 0;
-=======
             // Sanity check. borrowedVQuote should be larger than zero if the position is long
             if (runtime.vQuoteFromZero == 0) {
                 revert Errors.InvalidInternalTradeSize(runtime.vQuoteFromZero);
@@ -385,7 +291,6 @@
             output.position.vQuoteAmount = runtime.vQuoteFromZero;
             output.position.borrowedVBase = params.targetSize.abs();
             output.position.borrowedVQuote = 0;
->>>>>>> 95144a71
         }
 
         // 4- Adjust position collateral with PNL
@@ -414,21 +319,12 @@
         }
 
         // 5- Get the required collateral for the trade\quote
-<<<<<<< HEAD
-        uint256 newPositionCollateralRequired = epoch
-            .getCollateralRequirementsForTrade(
-                output.position.vGasAmount,
-                output.position.vEthAmount,
-                output.position.borrowedVGas,
-                output.position.borrowedVEth
-=======
         uint256 newPositionCollateralRequired = market
             .getCollateralRequirementsForTrade(
                 output.position.vBaseAmount,
                 output.position.vQuoteAmount,
                 output.position.borrowedVBase,
                 output.position.borrowedVQuote
->>>>>>> 95144a71
             );
 
         output.requiredCollateral =
@@ -440,17 +336,10 @@
             output.position.depositedCollateralAmount.toInt();
     }
 
-<<<<<<< HEAD
-    function calculateCloseEthAndPnl(
-        uint256 tradedVEth,
-        uint256 tradedVGas,
-        int256 signedTradedVEth,
-=======
     function calculateCloseQuoteAndPnl(
         uint256 tradedVQuote,
         uint256 tradedVBase,
         int256 signedTradedVQuote,
->>>>>>> 95144a71
         int256 initialSize,
         int256 targetSize,
         Position.Data memory oldPosition
@@ -461,11 +350,7 @@
             uint256 tradeRatioD18RoundDown,
             uint256 tradeRatioD18RoundUp,
             int256 closePnL,
-<<<<<<< HEAD
-            uint256 vEthFromZero
-=======
             uint256 vQuoteFromZero
->>>>>>> 95144a71
         )
     {
         // Notice: This function will use rounding up/low depending on the direction of the trade and the initial/final position size
@@ -475,50 +360,6 @@
         // - closePnL will always tend to be more negative (-1 if rounding is needed)
 
         // Get both versions of the tradeRatioD18 (rounded down and rounded up)
-<<<<<<< HEAD
-        tradeRatioD18RoundDown = tradedVEth.divDecimal(tradedVGas);
-        tradeRatioD18RoundUp = tradedVEth.divDecimalRoundUp(tradedVGas);
-
-        // get both versions of vEthToZero using both tradeRatioD18
-        // vEth to compensate the gas (either to pay borrowedVGas or borrowedVEth tokens from the close trade)
-        int256 vEthToZeroRoundDown = (initialSize * -1).mulDecimal(
-            tradeRatioD18RoundDown.toInt()
-        );
-        int256 vEthToZeroRoundUp = (initialSize * -1).mulDecimal(
-            tradeRatioD18RoundUp.toInt()
-        );
-
-        // Calculate the closePnL as net vEth from original positon minus the vEth to zero
-        // net vEth from original positon minus the vEth to zero (closing Profit based on the new trade ratio. Using the worst case scenario)
-        closePnL =
-            oldPosition.vEthAmount.toInt() -
-            oldPosition.borrowedVEth.toInt() -
-            (initialSize > 0 ? vEthToZeroRoundDown : vEthToZeroRoundUp);
-
-        // vEth from the trade that wasn't used to close the initial position (should be same as targetSize*tradeRatio, but there can be some rounding errors)
-        // vEthFromZero = signedTradedVEth - vEthToZero
-        // But we need to use the worst case scenario on the tradeRatio rounding depending on the target size
-        // If target size is positive (LONG) the vEth is debt => should be the higher
-        // If target size is negative (SHORT) the vEth is credit => should be the lower
-        if (targetSize == 0) {
-            vEthFromZero = 0;
-            // Skip the rest since is just for getting the vEthFromZero with the proper rounding
-        } else {
-            uint256 vEthFromZeroFromRoundDown = (signedTradedVEth -
-                vEthToZeroRoundDown).abs();
-            uint256 vEthFromZeroFromRoundUp = (signedTradedVEth -
-                vEthToZeroRoundUp).abs();
-            if (targetSize > 0) {
-                vEthFromZero = vEthFromZeroFromRoundDown >
-                    vEthFromZeroFromRoundUp
-                    ? vEthFromZeroFromRoundDown
-                    : vEthFromZeroFromRoundUp;
-            } else {
-                vEthFromZero = vEthFromZeroFromRoundDown <
-                    vEthFromZeroFromRoundUp
-                    ? vEthFromZeroFromRoundDown
-                    : vEthFromZeroFromRoundUp;
-=======
         tradeRatioD18RoundDown = tradedVQuote.divDecimal(tradedVBase);
         tradeRatioD18RoundUp = tradedVQuote.divDecimalRoundUp(tradedVBase);
 
@@ -561,7 +402,6 @@
                     vQuoteFromZeroFromRoundUp
                     ? vQuoteFromZeroFromRoundDown
                     : vQuoteFromZeroFromRoundUp;
->>>>>>> 95144a71
             }
         }
 
@@ -569,11 +409,7 @@
             tradeRatioD18RoundDown,
             tradeRatioD18RoundUp,
             closePnL,
-<<<<<<< HEAD
-            vEthFromZero
-=======
             vQuoteFromZero
->>>>>>> 95144a71
         );
     }
 
