--- conflicted
+++ resolved
@@ -57,22 +57,21 @@
         }
 
         if (isQuote) {
-<<<<<<< HEAD
             IQuoterV2.QuoteExactInputSingleParams memory params = IQuoterV2
                 .QuoteExactInputSingleParams({
                     tokenIn: tokenIn,
                     tokenOut: tokenOut,
                     amountIn: amountIn,
-                    fee: marketGroup.marketParams.feeRate,
+                    fee: market.marketParams.feeRate,
                     sqrtPriceLimitX96: 0
                 });
             (amountOut, sqrtPriceX96After, , ) = IQuoterV2(
-                marketGroup.marketParams.uniswapQuoter
+                market.marketParams.uniswapQuoter
             ).quoteExactInputSingle(params);
         } else {
             ISwapRouter.ExactInputSingleParams memory swapParams = ISwapRouter
                 .ExactInputSingleParams({
-                    fee: marketGroup.marketParams.feeRate,
+                    fee: market.marketParams.feeRate,
                     recipient: address(this),
                     deadline: block.timestamp,
                     tokenIn: tokenIn,
@@ -84,38 +83,13 @@
                 });
 
             try
-                ISwapRouter(marketGroup.marketParams.uniswapSwapRouter)
+                ISwapRouter(market.marketParams.uniswapSwapRouter)
                     .exactInputSingle(swapParams)
             returns (uint256 amountOutResult) {
                 amountOut = amountOutResult;
             } catch (bytes memory reason) {
                 revert Errors.SwapFailed(reason);
             }
-=======
-            IQuoterV2.QuoteExactInputSingleParams memory params = IQuoterV2.QuoteExactInputSingleParams({
-                tokenIn: tokenIn,
-                tokenOut: tokenOut,
-                amountIn: amountIn,
-                fee: market.marketParams.feeRate,
-                sqrtPriceLimitX96: 0
-            });
-            (amountOut, sqrtPriceX96After,,) =
-                IQuoterV2(market.marketParams.uniswapQuoter).quoteExactInputSingle(params);
-        } else {
-            ISwapRouter.ExactInputSingleParams memory swapParams = ISwapRouter.ExactInputSingleParams({
-                fee: market.marketParams.feeRate,
-                recipient: address(this),
-                deadline: block.timestamp,
-                tokenIn: tokenIn,
-                tokenOut: tokenOut,
-                amountIn: amountIn,
-                // Notice, not limiting the trade in any way since we are limiting the collateral required afterwards.
-                amountOutMinimum: 0,
-                sqrtPriceLimitX96: 0
-            });
-
-            amountOut = ISwapRouter(market.marketParams.uniswapSwapRouter).exactInputSingle(swapParams);
->>>>>>> d79f317b
         }
 
         if (amountInVQuote > 0) {
@@ -163,18 +137,17 @@
         }
 
         if (isQuote) {
-<<<<<<< HEAD
             IQuoterV2.QuoteExactOutputSingleParams memory params = IQuoterV2
                 .QuoteExactOutputSingleParams({
                     tokenIn: tokenIn,
                     tokenOut: tokenOut,
                     amount: amountOut,
-                    fee: marketGroup.marketParams.feeRate,
+                    fee: market.marketParams.feeRate,
                     sqrtPriceLimitX96: 0
                 });
 
             (amountIn, sqrtPriceX96After, , ) = IQuoterV2(
-                marketGroup.marketParams.uniswapQuoter
+                market.marketParams.uniswapQuoter
             ).quoteExactOutputSingle(params);
         } else {
             ISwapRouter.ExactOutputSingleParams memory swapParams = ISwapRouter
@@ -182,7 +155,7 @@
                     tokenIn: tokenIn,
                     tokenOut: tokenOut,
                     amountOut: amountOut,
-                    fee: marketGroup.marketParams.feeRate,
+                    fee: market.marketParams.feeRate,
                     recipient: address(this),
                     deadline: block.timestamp,
                     // Notice, not limiting the trade in any way since we are limiting the collateral required afterwards.
@@ -191,39 +164,13 @@
                 });
 
             try
-                ISwapRouter(marketGroup.marketParams.uniswapSwapRouter)
+                ISwapRouter(market.marketParams.uniswapSwapRouter)
                     .exactOutputSingle(swapParams)
             returns (uint256 amountInResult) {
                 amountIn = amountInResult;
             } catch (bytes memory reason) {
                 revert Errors.SwapFailed(reason);
             }
-=======
-            IQuoterV2.QuoteExactOutputSingleParams memory params = IQuoterV2.QuoteExactOutputSingleParams({
-                tokenIn: tokenIn,
-                tokenOut: tokenOut,
-                amount: amountOut,
-                fee: market.marketParams.feeRate,
-                sqrtPriceLimitX96: 0
-            });
-
-            (amountIn, sqrtPriceX96After,,) =
-                IQuoterV2(market.marketParams.uniswapQuoter).quoteExactOutputSingle(params);
-        } else {
-            ISwapRouter.ExactOutputSingleParams memory swapParams = ISwapRouter.ExactOutputSingleParams({
-                tokenIn: tokenIn,
-                tokenOut: tokenOut,
-                amountOut: amountOut,
-                fee: market.marketParams.feeRate,
-                recipient: address(this),
-                deadline: block.timestamp,
-                // Notice, not limiting the trade in any way since we are limiting the collateral required afterwards.
-                sqrtPriceLimitX96: 0,
-                amountInMaximum: type(uint256).max
-            });
-
-            amountIn = ISwapRouter(market.marketParams.uniswapSwapRouter).exactOutputSingle(swapParams);
->>>>>>> d79f317b
         }
         if (expectedAmountOutVQuote > 0) {
             requiredAmountInVBase = amountIn;
@@ -317,23 +264,6 @@
             params.oldPosition
         );
 
-<<<<<<< HEAD
-        // Check if the tradeRatioD18 is within the bounds
-        if (runtime.tradeRatioD18RoundDown < market.minPriceD18) {
-            revert Errors.TradePriceOutOfBounds(
-                runtime.tradeRatioD18RoundDown,
-                market.minPriceD18,
-                market.maxPriceD18
-            );
-        }
-
-        if (runtime.tradeRatioD18RoundUp > market.maxPriceD18) {
-            revert Errors.TradePriceOutOfBounds(
-                runtime.tradeRatioD18RoundUp,
-                market.minPriceD18,
-                market.maxPriceD18
-            );
-=======
         // Check for dust trade (1 wei of base, at most 2 wei of quote, and final position is flat)
         bool isDustClose = runtime.tradedVBase == 1 && runtime.tradedVQuote <= 2 && params.targetSize == 0;
 
@@ -346,7 +276,6 @@
             if (runtime.tradeRatioD18RoundUp > market.maxPriceD18) {
                 revert Errors.TradePriceOutOfBounds(runtime.tradeRatioD18RoundUp, market.minPriceD18, market.maxPriceD18);
             }
->>>>>>> d79f317b
         }
 
         // Use the truncated value as the tradeRatioD18 (used later in the event, the difference between roundDown and roundUp is not important in the event and quote functions as it is informative)
