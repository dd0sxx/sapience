// SPDX-License-Identifier: MIT
pragma solidity >=0.8.25 <0.9.0;

import "@openzeppelin/contracts-upgradeable/utils/ReentrancyGuardUpgradeable.sol";
import "../interfaces/IConfigurationModule.sol";
import "../storage/Market.sol";
import "../storage/MarketGroup.sol";
import "../storage/Errors.sol";
import {ISapienceStructs} from "../interfaces/ISapienceStructs.sol";

contract ConfigurationModule is IConfigurationModule, ReentrancyGuardUpgradeable {
    using MarketGroup for MarketGroup.Data;
    using Market for Market.Data;

    modifier onlyOwner() {
        MarketGroup.Data storage marketGroup = MarketGroup.load();
        if (marketGroup.owner == address(0)) {
            revert Errors.MarketNotInitialized();
        }
        if (msg.sender != marketGroup.owner) {
            revert Errors.OnlyOwner();
        }
        _;
    }

    /**
     * @notice Initialize a new market group
     * @param initialOwner The initial owner of the market group
     * @param collateralAsset The collateral asset for the market group. Notice: Fee on transfer is not supported for this asset.
     * @param feeCollectors The fee collectors for the market group
     * @param minTradeSize The minimum trade size for the market group
     * @param bridgedSettlement Whether the market group uses bridged settlement
     * @param marketParams The initial market parameters
     */
    function initializeMarketGroup(
        address initialOwner,
<<<<<<< HEAD
        address collateralAsset, 
        address[] calldata feeCollectors,
=======
        address collateralAsset,
>>>>>>> d79f317b
        uint256 minTradeSize,
        bool bridgedSettlement,
        ISapienceStructs.MarketParams memory marketParams
    ) external override nonReentrant {
        MarketGroup.createValid(
            initialOwner, collateralAsset, minTradeSize, bridgedSettlement, marketParams
        );
        emit MarketGroupInitialized(
            initialOwner, collateralAsset, minTradeSize, bridgedSettlement, marketParams
        );
    }

    function updateMarketGroup(ISapienceStructs.MarketParams memory marketParams) external override onlyOwner {
        MarketGroup.updateValid(marketParams);

        emit MarketGroupUpdated(marketParams);
    }

    function createMarket(ISapienceStructs.MarketCreationParams memory params)
        external
        override
        nonReentrant
        onlyOwner
        returns (uint256 marketId)
    {
        // load the market to check if it's already created
        MarketGroup.Data storage marketGroup = MarketGroup.load();

        uint256 newMarketId = marketGroup.getNewMarketId();

        Market.createValid(
            newMarketId,
            params.startTime,
            params.endTime,
            params.startingSqrtPriceX96,
            params.baseAssetMinPriceTick,
            params.baseAssetMaxPriceTick,
            params.salt,
            params.claimStatementYesOrNumeric,
            params.claimStatementNo
        );
        emit MarketCreated(
            newMarketId,
            params.startTime,
            params.endTime,
            params.startingSqrtPriceX96,
            params.claimStatementYesOrNumeric,
            params.claimStatementNo
        );

        return newMarketId;
    }

    function transferOwnership(address newOwner) external nonReentrant onlyOwner {
        MarketGroup.Data storage marketGroup = MarketGroup.load();
        address oldOwner = marketGroup.owner;
        marketGroup.transferOwnership(newOwner);
        emit OwnershipTransferStarted(oldOwner, newOwner);
    }

    function acceptOwnership() external nonReentrant {
        MarketGroup.Data storage marketGroup = MarketGroup.load();
        address oldOwner = marketGroup.owner;
        marketGroup.acceptOwnership();
        emit OwnershipTransferred(oldOwner, msg.sender);
    }

    function pendingOwner() external view returns (address) {
        MarketGroup.Data storage marketGroup = MarketGroup.load();
        return marketGroup.pendingOwner;
    }

    function owner() external view returns (address) {
        MarketGroup.Data storage marketGroup = MarketGroup.load();
        return marketGroup.owner;
    }
}<|MERGE_RESOLUTION|>--- conflicted
+++ resolved
@@ -34,12 +34,7 @@
      */
     function initializeMarketGroup(
         address initialOwner,
-<<<<<<< HEAD
-        address collateralAsset, 
-        address[] calldata feeCollectors,
-=======
         address collateralAsset,
->>>>>>> d79f317b
         uint256 minTradeSize,
         bool bridgedSettlement,
         ISapienceStructs.MarketParams memory marketParams
