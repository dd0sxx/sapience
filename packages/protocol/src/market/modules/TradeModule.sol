--- conflicted
+++ resolved
@@ -242,7 +242,6 @@
 
             // 4. Transfer the released collateral to the trader (pnl)
             // Notice: under normal operations, the required collateral should be zero, but if somehow there is a "bad debt" it needs to be repaid.
-<<<<<<< HEAD
             if (outputParams.extraCollateralRequired > 0) {
                 // Use the new method that separates transfer amount from deposited amount
                 runtime.deltaCollateral = position.updateCollateralWithLoss(
@@ -251,13 +250,10 @@
                 );
             } else {
                 // Use the standard method
-                runtime.deltaCollateral = position.updateCollateral(outputParams.requiredCollateral);
+                runtime.deltaCollateral = position.updateCollateral(
+                    outputParams.requiredCollateral
+                );
             }
-=======
-            runtime.deltaCollateral = position.updateCollateral(
-                outputParams.requiredCollateral
-            );
->>>>>>> b2774b5c
 
             // Check if the collateral is within the limit
             Trade.checkDeltaCollateralLimit(
@@ -270,7 +266,6 @@
             // Not closing, proced as a normal trade
 
             // Transfer the locked collateral to the market or viceversa
-<<<<<<< HEAD
             if (outputParams.extraCollateralRequired > 0) {
                 // Use the new method that separates transfer amount from deposited amount
                 runtime.deltaCollateral = position.updateCollateralWithLoss(
@@ -278,14 +273,10 @@
                     outputParams.requiredCollateral - outputParams.extraCollateralRequired
                 );
             } else {
-                // Use the standard method
-                runtime.deltaCollateral = position.updateCollateral(outputParams.requiredCollateral);
+                runtime.deltaCollateral = position.updateCollateral(
+                    outputParams.requiredCollateral
+                );
             }
-=======
-            runtime.deltaCollateral = position.updateCollateral(
-                outputParams.requiredCollateral
-            );
->>>>>>> b2774b5c
 
             // Check if the collateral is within the limit
             Trade.checkDeltaCollateralLimit(
