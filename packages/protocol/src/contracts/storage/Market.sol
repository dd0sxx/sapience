// SPDX-License-Identifier: MIT
pragma solidity >=0.8.2 <0.9.0;

import {ERC165Helper} from "@synthetixio/core-contracts/contracts/utils/ERC165Helper.sol";
import "@openzeppelin/contracts/token/ERC20/utils/SafeERC20.sol";
import "@openzeppelin/contracts/token/ERC20/extensions/IERC20Metadata.sol";
import "@openzeppelin/contracts/token/ERC721/extensions/IERC721Metadata.sol";
import "@uma/core/contracts/optimistic-oracle-v3/interfaces/OptimisticOracleV3Interface.sol";
import "./Errors.sol";
import "../interfaces/IFoilStructs.sol";
import {IResolutionCallback} from "../external/IResolutionCallback.sol";
import {Errors} from "./Errors.sol";

library Market {
    using SafeERC20 for IERC20;

    struct Data {
        address owner;
        address pendingOwner;
        IResolutionCallback callbackRecipient;
        IERC20 collateralAsset;
        IERC721 feeCollectorNFT;
        uint256 lastEpochId;
        IFoilStructs.EpochParams epochParams;
        mapping(bytes32 => uint256) epochIdByAssertionId;
    }

    function load() internal pure returns (Data storage market) {
        bytes32 slot = keccak256("foil.gas.market");

        assembly {
            market.slot := slot
        }
    }

    function createValid(
        address owner,
        address collateralAsset,
<<<<<<< HEAD
        address feeCollectorNFT,
=======
        address callbackRecipient,
>>>>>>> d03101d5
        IFoilStructs.EpochParams memory epochParams
    ) internal returns (Data storage market) {
        validateEpochParams(epochParams);

        require(
            IERC20Metadata(collateralAsset).decimals() == 18,
            "collateralAsset must have 18 decimals"
        );

        market = load();

        // can only be called once
        if (address(market.collateralAsset) != address(0)) {
            revert Errors.MarketAlreadyCreated();
        }

        market.owner = owner;
        market.collateralAsset = IERC20(collateralAsset);
        market.feeCollectorNFT = IERC721(feeCollectorNFT);
        market.epochParams = epochParams;

        if (callbackRecipient != address(0)) {
            if (
                !ERC165Helper.safeSupportsInterface(
                    callbackRecipient,
                    type(IResolutionCallback).interfaceId
                )
            ) {
                revert Errors.InvalidCallbackResolutionInterface(
                    address(callbackRecipient)
                );
            }
        }

        market.callbackRecipient = IResolutionCallback(callbackRecipient);
    }

    function loadValid() internal view returns (Data storage market) {
        market = load();

        if (address(market.epochParams.uniswapPositionManager) == address(0)) {
            revert Errors.InvalidMarket();
        }
    }

    function updateValid(
        IFoilStructs.EpochParams memory epochParams
    ) internal returns (Data storage market) {
        validateEpochParams(epochParams);

        market = load();

        market.epochParams = epochParams;
    }

    function validateEpochParams(
        IFoilStructs.EpochParams memory epochParams
    ) internal pure {
        int24 tickSpacing = getTickSpacingForFee(epochParams.feeRate);

        if (epochParams.baseAssetMinPriceTick % tickSpacing != 0) {
            revert Errors.InvalidBaseAssetMinPriceTick(
                epochParams.baseAssetMinPriceTick,
                tickSpacing
            );
        }

        if (epochParams.baseAssetMaxPriceTick % tickSpacing != 0) {
            revert Errors.InvalidBaseAssetMaxPriceTick(
                epochParams.baseAssetMaxPriceTick,
                tickSpacing
            );
        }

        if (
            epochParams.baseAssetMinPriceTick >=
            epochParams.baseAssetMaxPriceTick
        ) {
            revert Errors.InvalidPriceTickRange(
                epochParams.baseAssetMinPriceTick,
                epochParams.baseAssetMaxPriceTick
            );
        }

        require(
            epochParams.assertionLiveness >= 6 hours,
            "assertionLiveness must be at least six hours"
        );
        require(
            epochParams.bondCurrency != address(0),
            "bondCurrency must be a non-zero address"
        );
        require(
            epochParams.bondAmount > 0,
            "bondAmount must be greater than 0"
        );
        require(
            epochParams.priceUnit.length > 0,
            "priceUnit must be non-empty"
        );
        require(
            epochParams.uniswapPositionManager != address(0),
            "uniswapPositionManager must be a non-zero address"
        );
        require(
            epochParams.uniswapSwapRouter != address(0),
            "uniswapSwapRouter must be a non-zero address"
        );
        require(
            epochParams.uniswapQuoter != address(0),
            "uniswapQuoter must be a non-zero address"
        );
        require(
            epochParams.optimisticOracleV3 != address(0),
            "optimisticOracleV3 must be a non-zero address"
        );
    }

    function getTickSpacingForFee(uint24 fee) internal pure returns (int24) {
        if (fee == 100) {
            return 1;
        } else if (fee == 500) {
            return 10;
        } else if (fee == 3000) {
            return 60;
        } else if (fee == 10000) {
            return 200;
        } else {
            revert Errors.InvalidTickSpacing(fee);
        }
    }

    function getNewEpochId(Data storage self) internal returns (uint256) {
        self.lastEpochId++;
        return self.lastEpochId;
    }

    function withdrawCollateral(
        Data storage self,
        address user,
        uint256 amount
    ) internal {
        self.collateralAsset.safeTransfer(user, amount);
    }

    function transferOwnership(Data storage self, address newOwner) internal {
        self.pendingOwner = newOwner;
    }

    function acceptOwnership(Data storage self) internal {
        address sender = msg.sender;
        if (self.pendingOwner != sender) {
            revert Errors.OwnableUnauthorizedAccount(sender);
        }
        self.owner = sender;
        delete self.pendingOwner;
    }

    function isFeeCollector(
        Data storage self,
        address user
    ) internal view returns (bool) {
        return
            address(self.feeCollectorNFT) != address(0) &&
            self.feeCollectorNFT.balanceOf(user) > 0;
    }
}<|MERGE_RESOLUTION|>--- conflicted
+++ resolved
@@ -36,11 +36,8 @@
     function createValid(
         address owner,
         address collateralAsset,
-<<<<<<< HEAD
         address feeCollectorNFT,
-=======
         address callbackRecipient,
->>>>>>> d03101d5
         IFoilStructs.EpochParams memory epochParams
     ) internal returns (Data storage market) {
         validateEpochParams(epochParams);
