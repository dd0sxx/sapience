--- conflicted
+++ resolved
@@ -36,13 +36,9 @@
     error InvalidPositionKind();
     error InvalidRange(int24 requestedTick, int24 boundedTick);
     error PositionAlreadySettled(uint256 positionId);
-<<<<<<< HEAD
     error InvalidBaseAssetMinPriceTick(int24 minPriceTick, int24 tickSpacing);
     error InvalidBaseAssetMaxPriceTick(int24 maxPriceTick, int24 tickSpacing);
     error InvalidPriceTickRange(int24 minPriceTick, int24 maxPriceTick);
     error InvalidTickSpacing(int24 feeRate);
-
-=======
     error OwnableUnauthorizedAccount(address sender);
->>>>>>> 790c514a
 }