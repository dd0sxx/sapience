--- conflicted
+++ resolved
@@ -183,16 +183,6 @@
         // Create a new market
         vm.startPrank(safeOwner);
         marketGroup.createMarket(
-<<<<<<< HEAD
-            block.timestamp - 1 days,
-            block.timestamp + 30 days,
-            initialSqrtPriceX96,
-            minTick,
-            maxTick,
-            1,
-            "claimStatement",
-            ""
-=======
             ISapienceStructs.MarketCreationParams({
                 startTime: block.timestamp - 1 days,
                 endTime: block.timestamp + 30 days,
@@ -202,7 +192,6 @@
                 salt: 1,
                 claimStatement: "claimStatement"
             })
->>>>>>> 2b81cb67
         );
         vm.stopPrank();
 
