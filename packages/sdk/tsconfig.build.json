{
  "extends": "./tsconfig.json",
  "compilerOptions": {
    "incremental": false,
    "noEmit": false
  },
<<<<<<< HEAD
  "include": ["index.ts", "ui/**/*", "queries/**/*", "types/**/*"],
=======
  "include": [
    "index.ts",
    "abis/**/*",
    "constants/**/*",
    "contracts/**/*",
    "ui/**/*",
    "queries/**/*",
    "types/**/*"
  ],
>>>>>>> 33ae1002
  "exclude": [
    "node_modules",
    "dist",
    "stories",
    ".storybook",
    "**/*.test.*",
    "**/*.spec.*"
  ]
}<|MERGE_RESOLUTION|>--- conflicted
+++ resolved
@@ -4,9 +4,6 @@
     "incremental": false,
     "noEmit": false
   },
-<<<<<<< HEAD
-  "include": ["index.ts", "ui/**/*", "queries/**/*", "types/**/*"],
-=======
   "include": [
     "index.ts",
     "abis/**/*",
@@ -16,7 +13,6 @@
     "queries/**/*",
     "types/**/*"
   ],
->>>>>>> 33ae1002
   "exclude": [
     "node_modules",
     "dist",
