--- conflicted
+++ resolved
@@ -887,36 +887,7 @@
                         to send and receive signed messages
                       </p>
                     </div>
-
-<<<<<<< HEAD
-                    {/* Back up action moved to Preferences tab */}
-=======
-                    {ready && isActiveEmbeddedWallet ? (
-                      <div className="grid gap-2">
-                        <Label htmlFor="export-wallet">Back Up Account</Label>
-                        <div id="export-wallet">
-                          <Button
-                            onClick={exportWallet}
-                            disabled={
-                              !(
-                                ready &&
-                                isActiveEmbeddedWallet &&
-                                hasConnectedWallet
-                              )
-                            }
-                            size="sm"
-                          >
-                            <Key className="h-4 w-4" />
-                            Export Private Key
-                          </Button>
-                        </div>
-                      </div>
-                    ) : null}
-                  </div>
-                </CardContent>
-              </Card>
-            </TabsContent>
-
+                    
             <TabsContent value="appearance">
               <Card className="bg-background">
                 <CardContent className="p-8">
@@ -978,7 +949,6 @@
                         />
                       </div>
                     </div>
->>>>>>> c0b4c044
                   </div>
                 </CardContent>
               </Card>
