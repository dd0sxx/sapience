--- conflicted
+++ resolved
@@ -53,10 +53,6 @@
     formatAssetAmount,
     formatSharesAmount,
     formatUtilizationRate,
-<<<<<<< HEAD
-    formatinteractionDelay,
-  } = usePassiveLiquidityVault();
-=======
     formatWithdrawalDelay,
     minDeposit,
     allowance,
@@ -64,7 +60,6 @@
     vaultManager,
     quoteSignatureValid,
   } = usePassiveLiquidityVault({ vaultAddress: VAULT_ADDRESS, chainId: VAULT_CHAIN_ID });
->>>>>>> 6797cde6
 
   // Form state
   const [depositAmount, setDepositAmount] = useState('');
@@ -450,23 +445,6 @@
                         <p className="text-muted-foreground text-lg">
                           This vault is used to bid on parlay requests.
                         </p>
-<<<<<<< HEAD
-                        {vaultData && (
-                          <div className="mt-2 text-xs text-muted-foreground">
-                            Utilization:{' '}
-                            {formatUtilizationRate(
-                              vaultData?.utilizationRate ?? 0n
-                            )}
-                            % • Delay:{' '}
-                            {formatinteractionDelay(
-                              vaultData?.interactionDelay ?? 0n
-                            )}
-                            {vaultData?.emergencyMode &&
-                              ' • Emergency Mode Active'}
-                          </div>
-                        )}
-=======
->>>>>>> 6797cde6
                       </div>
                       <div className="text-right">
                         <div className="text-sm text-muted-foreground">
@@ -484,214 +462,8 @@
                     </div>
 
                     {/* Deposit/Withdraw Tabs */}
-<<<<<<< HEAD
-                    <Tabs defaultValue="deposit" className="w-full">
-                      <TabsList className="grid w-full grid-cols-2">
-                        <TabsTrigger value="deposit">Deposit</TabsTrigger>
-                        <TabsTrigger value="withdraw">Withdraw</TabsTrigger>
-                      </TabsList>
-
-                      <TabsContent value="deposit" className="space-y-4 mt-6">
-                        {/* Amount Input */}
-                        <div className="space-y-2">
-                          <label className="text-sm font-medium">
-                            Amount to Deposit
-                          </label>
-                          <div className="border border-input bg-background rounded-md p-3">
-                            <div className="flex items-center justify-between mb-1">
-                              <Input
-                                placeholder="0.0"
-                                value={depositAmount}
-                                onChange={(e) =>
-                                  setDepositAmount(e.target.value)
-                                }
-                                className="text-2xl bg-transparent border-none p-0 h-auto font-normal placeholder:text-muted-foreground focus-visible:ring-0 focus-visible:ring-offset-0"
-                              />
-                              <div className="flex items-center gap-2">
-                                <div className="w-6 h-6 bg-muted rounded-full flex items-center justify-center">
-                                  <span className="text-xs font-bold text-muted-foreground">
-                                    $
-                                  </span>
-                                </div>
-                                <span className="text-sm font-medium">
-                                  testUSDe
-                                </span>
-                              </div>
-                            </div>
-                            <div className="flex items-center justify-between text-sm">
-                              <span className="text-muted-foreground">
-                                ≈ ${depositAmount || '0'}
-                              </span>
-                              <div className="flex items-center gap-2">
-                                <Button
-                                  variant="outline"
-                                  size="sm"
-                                  className="h-6 px-2 text-xs"
-                                  onClick={() =>
-                                    setDepositAmount(
-                                      userAssetBalance
-                                        ? formatAssetAmount(userAssetBalance)
-                                        : '0'
-                                    )
-                                  }
-                                >
-                                  MAX
-                                </Button>
-                                <div className="flex items-center gap-1 text-muted-foreground">
-                                  <span>
-                                    {userAssetBalance
-                                      ? formatAssetAmount(userAssetBalance)
-                                      : '0'}{' '}
-                                    testUSDe
-                                  </span>
-                                </div>
-                              </div>
-                            </div>
-                          </div>
-                        </div>
-
-                        {/* Deposit Button */}
-                        <Button
-                          className="w-full py-3 px-4 rounded text-base font-normal"
-                          disabled={
-                            !isConnected ||
-                            !depositAmount ||
-                            isVaultPending ||
-                            vaultData?.paused
-                          }
-                          onClick={() => deposit(depositAmount, chainId)}
-                        >
-                          {!isConnected
-                            ? 'Connect Wallet'
-                            : isVaultPending
-                              ? 'Processing...'
-                              : vaultData?.paused
-                                ? 'Vault Paused'
-                                : 'Deposit testUSDe'}
-                        </Button>
-                      </TabsContent>
-
-                      <TabsContent value="withdraw" className="space-y-4 mt-6">
-                        {/* Amount Input */}
-                        <div className="space-y-2">
-                          <label className="text-sm font-medium">
-                            Amount to Withdraw
-                          </label>
-                          <div className="border border-input bg-background rounded-md p-3">
-                            <div className="flex items-center justify-between mb-1">
-                              <Input
-                                placeholder="0.0"
-                                value={withdrawAmount}
-                                onChange={(e) =>
-                                  setWithdrawAmount(e.target.value)
-                                }
-                                className="text-2xl bg-transparent border-none p-0 h-auto font-normal placeholder:text-muted-foreground focus-visible:ring-0 focus-visible:ring-offset-0"
-                              />
-                              <div className="flex items-center gap-2">
-                                <div className="w-6 h-6 bg-muted rounded-full flex items-center justify-center">
-                                  <span className="text-xs font-bold text-muted-foreground">
-                                    S
-                                  </span>
-                                </div>
-                                <span className="text-sm font-medium">
-                                  testUSDe
-                                </span>
-                              </div>
-                            </div>
-                            <div className="flex items-center justify-between text-sm">
-                              <span className="text-muted-foreground">
-                                ≈ ${withdrawAmount || '0'}
-                              </span>
-                              <div className="flex items-center gap-2">
-                                <Button
-                                  variant="outline"
-                                  size="sm"
-                                  className="h-6 px-2 text-xs"
-                                  onClick={() =>
-                                    setWithdrawAmount(
-                                      userData
-                                        ? formatSharesAmount(
-                                            userData?.balance ?? 0n
-                                          )
-                                        : '0'
-                                    )
-                                  }
-                                >
-                                  MAX
-                                </Button>
-                                <div className="flex items-center gap-1 text-muted-foreground">
-                                  <span>
-                                    {userData
-                                      ? formatSharesAmount(
-                                          userData?.balance ?? 0n
-                                        )
-                                      : '0'}{' '}
-                                    testUSDe
-                                  </span>
-                                </div>
-                              </div>
-                            </div>
-                          </div>
-                        </div>
-
-                        {/* Pending Withdrawal Info */}
-                        {(userData?.pendingWithdrawal ?? 0n) > 0n && (
-                          <div className="p-3 bg-yellow-500/10 border border-yellow-500/20 rounded-md">
-                            <div className="text-sm text-yellow-700 dark:text-yellow-300">
-                              <p className="font-medium">Pending Withdrawal</p>
-                              <p className="text-xs">
-                                {formatAssetAmount(
-                                  userData?.pendingWithdrawal ?? 0n
-                                )}{' '}
-                                testUSDe queued for withdrawal
-                              </p>
-                            </div>
-                          </div>
-                        )}
-
-                        {/* Withdrawal Info */}
-                        <div className="p-3 bg-muted/50 rounded-md">
-                          <div className="text-sm text-muted-foreground">
-                            <div className="text-sm text-muted-foreground">
-                              Withdrawals are queued with a{' '}
-                              {vaultData
-                                ? formatinteractionDelay(
-                                    vaultData?.interactionDelay ?? 0n
-                                  )
-                                : '1 day'}{' '}
-                              delay to ensure vault stability and proper
-                              liquidity management.
-                            </div>
-                          </div>
-                        </div>
-
-                        {/* Withdraw Button */}
-                        <Button
-                          className="w-full py-3 px-4 rounded text-base font-normal"
-                          disabled={
-                            !isConnected ||
-                            !withdrawAmount ||
-                            isVaultPending ||
-                            vaultData?.paused
-                          }
-                          onClick={() =>
-                            requestWithdrawal(withdrawAmount, chainId)
-                          }
-                        >
-                          {!isConnected
-                            ? 'Connect Wallet →'
-                            : isVaultPending
-                              ? 'Processing...'
-                              : vaultData?.paused
-                                ? 'Vault Paused'
-                                : 'Request Withdrawal'}
-                        </Button>
-                      </TabsContent>
-                    </Tabs>
-=======
                     {renderVaultForm()}
                     {/* moved pending deposit cancel into deposit tab below button */}
->>>>>>> 6797cde6
                   </div>
                 </CardContent>
               </Card>
@@ -712,16 +484,7 @@
                             {formatUtilizationRate(
                               vaultData?.utilizationRate ?? 0n
                             )}
-<<<<<<< HEAD
-                            % • Delay:{' '}
-                            {formatinteractionDelay(
-                              vaultData?.interactionDelay ?? 0n
-                            )}
-                            {vaultData?.emergencyMode &&
-                              ' • Emergency Mode Active'}
-=======
                             % (Max. {Math.round(Number(vaultData?.maxUtilizationRate ?? 0n) / 100)}%)
->>>>>>> 6797cde6
                           </div>
                         )}
                       </div>
@@ -742,214 +505,7 @@
                     </div>
 
                     {/* Deposit/Withdraw Tabs */}
-<<<<<<< HEAD
-                    <Tabs defaultValue="deposit" className="w-full">
-                      <TabsList className="grid w-full grid-cols-2">
-                        <TabsTrigger value="deposit">Deposit</TabsTrigger>
-                        <TabsTrigger value="withdraw">Withdraw</TabsTrigger>
-                      </TabsList>
-
-                      <TabsContent value="deposit" className="space-y-4 mt-6">
-                        {/* Amount Input */}
-                        <div className="space-y-2">
-                          <label className="text-sm font-medium">
-                            Amount to Deposit
-                          </label>
-                          <div className="border border-input bg-background rounded-md p-3">
-                            <div className="flex items-center justify-between mb-1">
-                              <Input
-                                placeholder="0.0"
-                                value={depositAmount}
-                                onChange={(e) =>
-                                  setDepositAmount(e.target.value)
-                                }
-                                className="text-2xl bg-transparent border-none p-0 h-auto font-normal placeholder:text-muted-foreground focus-visible:ring-0 focus-visible:ring-offset-0"
-                              />
-                              <div className="flex items-center gap-2">
-                                <div className="w-6 h-6 bg-muted rounded-full flex items-center justify-center">
-                                  <span className="text-xs font-bold text-muted-foreground">
-                                    $
-                                  </span>
-                                </div>
-                                <span className="text-sm font-medium">
-                                  testUSDe
-                                </span>
-                              </div>
-                            </div>
-                            <div className="flex items-center justify-between text-sm">
-                              <span className="text-muted-foreground">
-                                ≈ ${depositAmount || '0'}
-                              </span>
-                              <div className="flex items-center gap-2">
-                                <Button
-                                  variant="outline"
-                                  size="sm"
-                                  className="h-6 px-2 text-xs"
-                                  onClick={() =>
-                                    setDepositAmount(
-                                      userAssetBalance
-                                        ? formatAssetAmount(userAssetBalance)
-                                        : '0'
-                                    )
-                                  }
-                                >
-                                  MAX
-                                </Button>
-                                <div className="flex items-center gap-1 text-muted-foreground">
-                                  <span>
-                                    {userAssetBalance
-                                      ? formatAssetAmount(userAssetBalance)
-                                      : '0'}{' '}
-                                    testUSDe
-                                  </span>
-                                </div>
-                              </div>
-                            </div>
-                          </div>
-                        </div>
-
-                        {/* Deposit Button */}
-                        <Button
-                          className="w-full py-3 px-4 rounded text-base font-normal"
-                          disabled={
-                            !isConnected ||
-                            !depositAmount ||
-                            isVaultPending ||
-                            vaultData?.paused
-                          }
-                          onClick={() => deposit(depositAmount, chainId)}
-                        >
-                          {!isConnected
-                            ? 'Connect Wallet →'
-                            : isVaultPending
-                              ? 'Processing...'
-                              : vaultData?.paused
-                                ? 'Vault Paused'
-                                : 'Deposit testUSDe'}
-                        </Button>
-                      </TabsContent>
-
-                      <TabsContent value="withdraw" className="space-y-4 mt-6">
-                        {/* Amount Input */}
-                        <div className="space-y-2">
-                          <label className="text-sm font-medium">
-                            Amount to Withdraw
-                          </label>
-                          <div className="border border-input bg-background rounded-md p-3">
-                            <div className="flex items-center justify-between mb-1">
-                              <Input
-                                placeholder="0.0"
-                                value={withdrawAmount}
-                                onChange={(e) =>
-                                  setWithdrawAmount(e.target.value)
-                                }
-                                className="text-2xl bg-transparent border-none p-0 h-auto font-normal placeholder:text-muted-foreground focus-visible:ring-0 focus-visible:ring-offset-0"
-                              />
-                              <div className="flex items-center gap-2">
-                                <div className="w-6 h-6 bg-muted rounded-full flex items-center justify-center">
-                                  <span className="text-xs font-bold text-muted-foreground">
-                                    S
-                                  </span>
-                                </div>
-                                <span className="text-sm font-medium">
-                                  testUSDe
-                                </span>
-                              </div>
-                            </div>
-                            <div className="flex items-center justify-between text-sm">
-                              <span className="text-muted-foreground">
-                                ≈ ${withdrawAmount || '0'}
-                              </span>
-                              <div className="flex items-center gap-2">
-                                <Button
-                                  variant="outline"
-                                  size="sm"
-                                  className="h-6 px-2 text-xs"
-                                  onClick={() =>
-                                    setWithdrawAmount(
-                                      userData
-                                        ? formatSharesAmount(
-                                            userData?.balance ?? 0n
-                                          )
-                                        : '0'
-                                    )
-                                  }
-                                >
-                                  MAX
-                                </Button>
-                                <div className="flex items-center gap-1 text-muted-foreground">
-                                  <span>
-                                    {userData
-                                      ? formatSharesAmount(
-                                          userData?.balance ?? 0n
-                                        )
-                                      : '0'}{' '}
-                                    testUSDe
-                                  </span>
-                                </div>
-                              </div>
-                            </div>
-                          </div>
-                        </div>
-
-                        {/* Pending Withdrawal Info */}
-                        {(userData?.pendingWithdrawal ?? 0n) > 0n && (
-                          <div className="p-3 bg-yellow-500/10 border border-yellow-500/20 rounded-md">
-                            <div className="text-sm text-yellow-700 dark:text-yellow-300">
-                              <p className="font-medium">Pending Withdrawal</p>
-                              <p className="text-xs">
-                                {formatAssetAmount(
-                                  userData?.pendingWithdrawal ?? 0n
-                                )}{' '}
-                                testUSDe queued for withdrawal
-                              </p>
-                            </div>
-                          </div>
-                        )}
-
-                        {/* Withdrawal Info */}
-                        <div className="p-3 bg-muted/50 rounded-md">
-                          <div className="text-sm text-muted-foreground">
-                            <p className="mb-1">Withdrawal Process:</p>
-                            <p className="text-xs">
-                              Withdrawals are queued with a{' '}
-                              {vaultData
-                                ? formatinteractionDelay(
-                                    vaultData?.interactionDelay ?? 0n
-                                  )
-                                : '1 day'}{' '}
-                              delay to ensure vault stability and proper
-                              liquidity management.
-                            </p>
-                          </div>
-                        </div>
-
-                        {/* Withdraw Button */}
-                        <Button
-                          className="w-full py-3 px-4 rounded text-base font-normal"
-                          disabled={
-                            !isConnected ||
-                            !withdrawAmount ||
-                            isVaultPending ||
-                            vaultData?.paused
-                          }
-                          onClick={() =>
-                            requestWithdrawal(withdrawAmount, chainId)
-                          }
-                        >
-                          {!isConnected
-                            ? 'Connect Wallet'
-                            : isVaultPending
-                              ? 'Processing...'
-                              : vaultData?.paused
-                                ? 'Vault Paused'
-                                : 'Request Withdrawal'}
-                        </Button>
-                      </TabsContent>
-                    </Tabs>
-=======
                     {renderVaultForm()}
->>>>>>> 6797cde6
                   </div>
                 </CardContent>
                 {!parlayFeatureEnabled && <ComingSoonOverlay />}
