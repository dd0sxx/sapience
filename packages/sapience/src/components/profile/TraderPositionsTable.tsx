import { Badge } from '@sapience/ui/components/ui/badge';
import { Button } from '@sapience/ui/components/ui/button';
import {
  Table,
  TableBody,
  TableCell,
  TableHead,
  TableHeader,
  TableRow,
} from '@sapience/ui/components/ui/table';
import type { PositionType } from '@sapience/ui/types';
import Link from 'next/link';
import { formatEther } from 'viem';
import { useAccount } from 'wagmi';

import SettlePositionButton from '../forecasting/SettlePositionButton';
import NumberDisplay from '~/components/shared/NumberDisplay';
import { useMarketPrice } from '~/hooks/graphql/useMarketPrice';
import { MarketGroupClassification } from '~/lib/types';
import { getMarketGroupClassification } from '~/lib/utils/marketUtils';
import {
  calculateEffectiveEntryPrice,
  getChainShortName,
} from '~/lib/utils/util';

interface TraderPositionsTableProps {
  positions: PositionType[];
  parentMarketAddress?: string;
  parentChainId?: number;
  parentMarketId?: number;
  showHeader?: boolean;
}

function PositionCell({ position }: { position: PositionType }) {
  const baseTokenBI = BigInt(position.baseToken || '0');
  const borrowedBaseTokenBI = BigInt(position.borrowedBaseToken || '0');
  const netPositionBI = baseTokenBI - borrowedBaseTokenBI;
  const value = Number(formatEther(netPositionBI));
  const absValue = Math.abs(value);
  const baseTokenName = position.market?.market_group?.baseTokenName;
  const marketClassification = position.market?.market_group
    ? getMarketGroupClassification(position.market.market_group)
    : MarketGroupClassification.NUMERIC;

  // For non-numeric markets, show just the number and Yes/No without badge
  if (marketClassification !== MarketGroupClassification.NUMERIC) {
    return (
      <span className="flex items-center space-x-1.5">
        <NumberDisplay value={absValue} />
        <span>{value >= 0 ? 'Yes' : 'No'}</span>
      </span>
    );
  }

  if (value >= 0) {
    // Long Position
    return (
      <span className="flex items-center space-x-1.5">
        <Badge
          variant="outline"
          className="px-1.5 py-0.5 text-xs font-medium border-green-500/40 bg-green-500/10 text-green-600 shrink-0"
        >
          Long
        </Badge>
        <NumberDisplay value={absValue} />
        <span>{baseTokenName || 'Tokens'}</span>
      </span>
    );
  }
  // Short Position
  return (
    <span className="flex items-center space-x-1.5">
      <Badge
        variant="outline"
        className="px-1.5 py-0.5 text-xs font-medium border-red-500/40 bg-red-500/10 text-red-600 shrink-0"
      >
        Short
      </Badge>
      <NumberDisplay value={absValue} />
      <span>{baseTokenName || 'Tokens'}</span>
    </span>
  );
}

function MaxPayoutCell({ position }: { position: PositionType }) {
  const baseTokenName = position.market?.market_group?.baseTokenName;
  const collateralSymbol = position.market?.market_group?.collateralSymbol;

  if (baseTokenName === 'Yes') {
    const baseTokenBI = BigInt(position.baseToken || '0');
    const borrowedBaseTokenBI = BigInt(position.borrowedBaseToken || '0');
    const netPositionBI = baseTokenBI - borrowedBaseTokenBI;
    const value = Number(formatEther(netPositionBI)); // Used for determining sign

    let maxPayoutAmountBI: bigint;
    if (value >= 0) {
      maxPayoutAmountBI = baseTokenBI;
    } else {
      maxPayoutAmountBI = borrowedBaseTokenBI;
    }
    const displayAmount = Number(formatEther(maxPayoutAmountBI));
    // Removed redundant isNaN check

    return (
      <>
        <NumberDisplay value={displayAmount} /> {collateralSymbol}
      </>
    );
  }
  return <span className="text-muted-foreground">N/A</span>;
}

function PositionValueCell({ position }: { position: PositionType }) {
  const { transaction: transactions } = position;
  const marketId = position.market?.marketId;
  const marketGroup = position.market?.market_group;
  const address = marketGroup?.address || '';
  const chainId = marketGroup?.chainId || 0;
  const baseTokenName = marketGroup?.baseTokenName;
  const collateralSymbol = marketGroup?.collateralSymbol;

  // --- Fetch Current Market Price ---
  const { data: currentMarketPriceRaw, isLoading: priceLoading } =
    useMarketPrice(address, chainId, marketId);

  // Default to 0 if undefined after loading, handling the linter error
  const currentMarketPrice = currentMarketPriceRaw ?? 0;

  const baseTokenAmount = Number(
    formatEther(BigInt(position.baseToken || '0'))
  );
  const borrowedBaseTokenAmount = Number(
    formatEther(BigInt(position.borrowedBaseToken || '0'))
  );

  const netPosition = baseTokenAmount - borrowedBaseTokenAmount;
  const isLong = netPosition >= 0;

  // --- Calculate Effective Entry Price ---
  const entryPrice = calculateEffectiveEntryPrice(transactions || [], isLong);

  // --- Calculate Position Size, Value, PnL ---
  let positionSize = 0;
  let currentPositionValue = 0;
  let costBasis = 0; // The value at entry (note: this is different from wager for PnL%)

  if (baseTokenName === 'Yes') {
    // Yes/No Market
    if (isLong) {
      // Long YES
      positionSize = baseTokenAmount;
      currentPositionValue = positionSize * currentMarketPrice;
      costBasis = positionSize * entryPrice;
    } else {
      // Short YES (Long NO)
      positionSize = borrowedBaseTokenAmount;
      currentPositionValue = positionSize * (1 - currentMarketPrice);
      costBasis = positionSize * (1 - entryPrice);
    }
  } else if (isLong) {
    // Linear or other Market Types - Long Position
    positionSize = baseTokenAmount;
    currentPositionValue = positionSize * currentMarketPrice;
    costBasis = positionSize * entryPrice;
  } else {
    // Linear or other Market Types - Short Position
    positionSize = borrowedBaseTokenAmount;
    const pnlPerUnit = entryPrice - currentMarketPrice;
    const totalPnl = positionSize * pnlPerUnit;
    costBasis = positionSize * entryPrice;
    currentPositionValue = costBasis + totalPnl;
  }

  // --- PnL Calculation based on Wager (position.collateral) ---
  const wagerAmount = Number(formatEther(BigInt(position.collateral || '0')));

  // 'pnl' is the profit or loss amount relative to the initial wager
  const pnl = currentPositionValue - wagerAmount;
  // Calculate PnL percentage relative to the wagerAmount
  const pnlPercentage = wagerAmount !== 0 ? (pnl / wagerAmount) * 100 : 0;

  // Display loading state or handle potential errors
  if (priceLoading) {
    return (
      <span className="text-muted-foreground text-xs">Loading price...</span>
    );
    // Or return a spinner, skeleton loader, etc.
  }

  // TODO: Add more robust error handling from useMarketPrice if needed

  return (
    <>
      <NumberDisplay value={currentPositionValue} /> {collateralSymbol}{' '}
      {/* A positive pnl means a gain (value > wager), so green. A negative pnl means a loss. */}
      <small className={pnl >= 0 ? 'text-green-600' : 'text-red-600'}>
        ({pnlPercentage.toFixed(2)}%)
      </small>
    </>
  );
}

export default function TraderPositionsTable({
  positions,
  parentMarketAddress,
  parentChainId,
  parentMarketId,
  showHeader = true,
}: TraderPositionsTableProps) {
  const { address: connectedAddress } = useAccount();

  const isMarketPage = parentMarketAddress && parentChainId && parentMarketId; // True for a specific market page (with marketId)
  const isProfilePageContext = !parentMarketAddress && !parentChainId; // True if on profile page context

  if (!positions || positions.length === 0) {
    return null;
  }

  const validPositions = positions.filter(
    (p) => p && p.market && p.id && !p.isLP
  );

  if (validPositions.length === 0) {
    return null;
  }

  let displayQuestionColumn;
  if (isProfilePageContext) {
    displayQuestionColumn = true; // Always show on profile page
  } else if (isMarketPage) {
    // Specific market page
    displayQuestionColumn = false; // Never show on specific market page
  } else {
    // Market group page (parentMarketAddress & parentChainId are present, but parentMarketId is not)
    displayQuestionColumn = validPositions.some(
      (p) =>
<<<<<<< HEAD
        p.market?.marketGroup &&
        p.market?.marketGroup?.market &&
        p.market?.marketGroup?.market.length > 1
=======
        p.market?.market_group &&
        p.market?.market_group?.markets &&
        p.market?.market_group?.markets.length > 1
>>>>>>> 1d7f3882
    );
  }

  return (
    <div>
      {showHeader && <h3 className="font-medium mb-4">Trader Positions</h3>}
      <div className="rounded border">
        <Table>
          <TableHeader>
            <TableRow>
              <TableHead>ID</TableHead> {/* Header for Position ID */}
              {displayQuestionColumn && (
                <TableHead className="whitespace-nowrap">Question</TableHead>
              )}
              <TableHead className="whitespace-nowrap">Position</TableHead>
              <TableHead className="whitespace-nowrap">Wager</TableHead>
              <TableHead className="whitespace-nowrap">
                Position Value
              </TableHead>
              <TableHead className="whitespace-nowrap">Max Payout</TableHead>
              <TableHead className="whitespace-nowrap" />
            </TableRow>
          </TableHeader>
          <TableBody>
            {validPositions.map((position: PositionType) => {
              const isOwner =
                connectedAddress &&
                position.owner &&
                connectedAddress.toLowerCase() === position.owner.toLowerCase();

              if (!position.market) {
                console.warn(
                  'Skipping position render due to missing market data:',
                  position.positionId
                );
                return null;
              }

              const isClosed = Number(position.collateral) === 0;
              const chainShortName = getChainShortName(
                position.market.market_group?.chainId || 0
              );
              const marketAddress = position.market.market_group?.address || '';

              // Determine if the position is expired and settled
              const endTimestamp = position.market?.endTimestamp;
              // Ensure PositionType includes isSettled. Assuming it does based on UserPositionsTable.
              const isPositionSettled = position.isSettled || false;
              const now = Date.now();
              const isExpired = endTimestamp
                ? Number(endTimestamp) * 1000 < now
                : false;

              return (
                <TableRow key={position.id}>
                  <TableCell className="text-muted-foreground">
                    #{position.positionId}
                  </TableCell>
                  {displayQuestionColumn && (
                    <TableCell>{position.market.question || 'N/A'}</TableCell>
                  )}
                  {isClosed ? (
                    <TableCell
                      colSpan={displayQuestionColumn ? 7 : 6}
                      className="text-center font-medium text-muted-foreground tracking-wider"
                    >
                      CLOSED
                    </TableCell>
                  ) : (
                    <>
                      <TableCell>
                        <PositionCell position={position} />
                      </TableCell>
                      <TableCell>
                        <NumberDisplay
                          value={Number(
                            formatEther(BigInt(position.collateral || '0'))
                          )}
                        />{' '}
                        {position.market.market_group?.collateralSymbol ||
                          'Unknown'}
                      </TableCell>
                      <TableCell>
                        <PositionValueCell position={position} />
                      </TableCell>
                      <TableCell>
                        <MaxPayoutCell position={position} />
                      </TableCell>
                      <TableCell className="text-right">
                        <div className="flex gap-2 justify-end">
                          {isOwner &&
                            (isExpired && !isPositionSettled ? (
                              <SettlePositionButton
                                positionId={position.positionId.toString()}
                                marketAddress={marketAddress}
                                chainId={
                                  position.market.market_group?.chainId || 0
                                }
                                onSuccess={() => {
                                  console.log(
                                    `Settle action for position ${position.positionId} initiated. Consider implementing a data refetch mechanism.`
                                  );
                                }}
                              />
                            ) : (
                              // Render Sell button only if not on Market Page
                              !isMarketPage && (
                                <Link
                                  href={`/forecasting/${chainShortName}:${marketAddress}/${position.market.marketId}?positionId=${position.positionId}`}
                                  passHref
                                >
                                  <Button size="xs" variant="outline">
                                    Sell
                                  </Button>
                                </Link>
                              )
                            ))}
                        </div>
                      </TableCell>
                    </>
                  )}
                </TableRow>
              );
            })}
          </TableBody>
        </Table>
      </div>
    </div>
  );
}<|MERGE_RESOLUTION|>--- conflicted
+++ resolved
@@ -37,9 +37,9 @@
   const netPositionBI = baseTokenBI - borrowedBaseTokenBI;
   const value = Number(formatEther(netPositionBI));
   const absValue = Math.abs(value);
-  const baseTokenName = position.market?.market_group?.baseTokenName;
-  const marketClassification = position.market?.market_group
-    ? getMarketGroupClassification(position.market.market_group)
+  const baseTokenName = position.market?.marketGroup?.baseTokenName;
+  const marketClassification = position.market?.marketGroup
+    ? getMarketGroupClassification(position.market.marketGroup)
     : MarketGroupClassification.NUMERIC;
 
   // For non-numeric markets, show just the number and Yes/No without badge
@@ -83,8 +83,8 @@
 }
 
 function MaxPayoutCell({ position }: { position: PositionType }) {
-  const baseTokenName = position.market?.market_group?.baseTokenName;
-  const collateralSymbol = position.market?.market_group?.collateralSymbol;
+  const baseTokenName = position.market?.marketGroup?.baseTokenName;
+  const collateralSymbol = position.market?.marketGroup?.collateralSymbol;
 
   if (baseTokenName === 'Yes') {
     const baseTokenBI = BigInt(position.baseToken || '0');
@@ -111,9 +111,9 @@
 }
 
 function PositionValueCell({ position }: { position: PositionType }) {
-  const { transaction: transactions } = position;
+  const { transactions } = position;
   const marketId = position.market?.marketId;
-  const marketGroup = position.market?.market_group;
+  const marketGroup = position.market?.marketGroup;
   const address = marketGroup?.address || '';
   const chainId = marketGroup?.chainId || 0;
   const baseTokenName = marketGroup?.baseTokenName;
@@ -234,15 +234,9 @@
     // Market group page (parentMarketAddress & parentChainId are present, but parentMarketId is not)
     displayQuestionColumn = validPositions.some(
       (p) =>
-<<<<<<< HEAD
         p.market?.marketGroup &&
-        p.market?.marketGroup?.market &&
-        p.market?.marketGroup?.market.length > 1
-=======
-        p.market?.market_group &&
-        p.market?.market_group?.markets &&
-        p.market?.market_group?.markets.length > 1
->>>>>>> 1d7f3882
+        p.market?.marketGroup?.markets &&
+        p.market?.marketGroup?.markets.length > 1
     );
   }
 
@@ -283,9 +277,9 @@
 
               const isClosed = Number(position.collateral) === 0;
               const chainShortName = getChainShortName(
-                position.market.market_group?.chainId || 0
+                position.market.marketGroup?.chainId || 0
               );
-              const marketAddress = position.market.market_group?.address || '';
+              const marketAddress = position.market.marketGroup?.address || '';
 
               // Determine if the position is expired and settled
               const endTimestamp = position.market?.endTimestamp;
@@ -322,7 +316,7 @@
                             formatEther(BigInt(position.collateral || '0'))
                           )}
                         />{' '}
-                        {position.market.market_group?.collateralSymbol ||
+                        {position.market.marketGroup?.collateralSymbol ||
                           'Unknown'}
                       </TableCell>
                       <TableCell>
@@ -339,7 +333,7 @@
                                 positionId={position.positionId.toString()}
                                 marketAddress={marketAddress}
                                 chainId={
-                                  position.market.market_group?.chainId || 0
+                                  position.market.marketGroup?.chainId || 0
                                 }
                                 onSuccess={() => {
                                   console.log(
