--- conflicted
+++ resolved
@@ -169,11 +169,7 @@
         group.collateralAsset as Address,
         [],
         BigInt(group.minTradeSize),
-<<<<<<< HEAD
-        false, // TODO Add bridged settlement flag
-=======
         group.isBridged,
->>>>>>> 1d7f3882
         {
           feeRate: feeRateNumber,
           assertionLiveness: BigInt(assertionLivenessNumber),
