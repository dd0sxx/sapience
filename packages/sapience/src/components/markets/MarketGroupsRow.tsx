--- conflicted
+++ resolved
@@ -5,13 +5,10 @@
 import * as React from 'react';
 import { motion, AnimatePresence } from 'framer-motion';
 
-<<<<<<< HEAD
 import { Button } from '@sapience/ui/components/ui/button';
 import type { MarketWithContext } from '@/sapience/ui/index';
-=======
 import { Button } from '@sapience/sdk/ui/components/ui/button';
 import type { MarketWithContext } from './MarketsPage';
->>>>>>> 0fba1138
 import MarketGroupSparkline from './MarketGroupSparkline';
 import YesNoSplitButton from '~/components/shared/YesNoSplitButton';
 import type { MarketGroupClassification } from '~/lib/types';
