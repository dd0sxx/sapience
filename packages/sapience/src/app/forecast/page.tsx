--- conflicted
+++ resolved
@@ -1,9 +1,8 @@
-<<<<<<< HEAD
 import { QueryClient, dehydrate } from '@tanstack/react-query';
 import { prefetchEnrichedMarketGroups } from '~/hooks/graphql/useMarketGroups';
 import ForecastPageImp from '~/app/forecast/ForecastPageImp';
 import Hydrate from '~/components/Hydrate';
-import { CONVERGE_SCHEMA_UID } from '~/lib/constants/eas';
+import { SCHEMA_UID } from '~/lib/constants/eas';
 import { prefetchPredictions } from '~/hooks/graphql/usePredictions';
 
 export function generateMetadata() {
@@ -15,372 +14,22 @@
       description: 'Forecast the probability of future events',
       type: 'website',
     },
-=======
-'use client';
-
-import dynamic from 'next/dynamic';
-import { useState, useCallback } from 'react';
-import { LayoutGridIcon, FileTextIcon, UserIcon } from 'lucide-react';
-import { useAccount } from 'wagmi';
-import {
-  Tooltip,
-  TooltipContent,
-  TooltipProvider,
-  TooltipTrigger,
-} from '@sapience/ui/components/ui/tooltip';
-
-import { CommentFilters } from '../../components/shared/Comments';
-import PredictForm from '~/components/forecasting/forms/PredictForm';
-// import AskForm from '~/components/shared/AskForm';
-import { FOCUS_AREAS } from '~/lib/constants/focusAreas';
-import { useEnrichedMarketGroups } from '~/hooks/graphql/useMarketGroups';
-import QuestionSuggestions from '~/components/forecasting/QuestionSuggestions';
-
-// Dynamically import components to avoid SSR issues
-const QuestionSelect = dynamic(
-  () => import('../../components/shared/QuestionSelect'),
-  {
-    ssr: false,
-  }
-);
-
-const Comments = dynamic(() => import('../../components/shared/Comments'), {
-  ssr: false,
-});
-
-const WalletAddressPopover = dynamic(
-  () => import('../../components/DataDrawer/WalletAddressPopover'),
-  {
-    ssr: false,
-  }
-);
-
-const ForecastPage = () => {
-  const { address } = useAccount();
-  const [selectedCategory, setSelectedCategory] =
-    useState<CommentFilters | null>(null);
-  const [selectedAddressFilter, setSelectedAddressFilter] = useState<
-    string | null
-  >(null);
-  const [refetchCommentsTrigger, setRefetchCommentsTrigger] = useState(0);
-  const [isPopoverOpen, setIsPopoverOpen] = useState(false);
-
-  // State for selected market - moved to top
-  const [selectedMarket, setSelectedMarket] = useState<any>(undefined);
-
-  const refetchComments = useCallback(() => {
-    // Add a small delay to ensure the transaction is processed
-    setTimeout(() => {
-      setRefetchCommentsTrigger((t) => t + 1);
-    }, 1000); // 1 second delay
-  }, []);
-
-  // Fetch all market groups
-  const { data: marketGroups } = useEnrichedMarketGroups();
-
-  // Extract market details if selected
-  let marketClassification, marketGroupData;
-  if (selectedMarket) {
-    marketClassification = selectedMarket.group.marketClassification;
-    marketGroupData = {
-      ...selectedMarket.group,
-      markets: [selectedMarket],
-    };
-  }
-
-  // Flatten all markets from all groups
-  const allMarkets = (marketGroups || []).flatMap((group) =>
-    (group.markets || []).map((market) => ({
-      ...market,
-      group,
-    }))
-  );
-
-  // Filter to only show active markets
-  const activeMarkets = allMarkets.filter((market) => {
-    const now = Math.floor(Date.now() / 1000);
-    const start = market.startTimestamp;
-    const end = market.endTimestamp;
-
-    return (
-      market.public &&
-      typeof start === 'number' &&
-      !Number.isNaN(start) &&
-      typeof end === 'number' &&
-      !Number.isNaN(end) &&
-      now >= start &&
-      now < end
-    );
-  });
-
-  // Remove auto-selection - user should choose from suggestions
-
-  // Handler to select a market and switch to the selected question tab
-  const handleMarketSelect = (market: any) => {
-    console.log('Market selected:', {
-      id: market?.id,
-      marketId: market?.marketId,
-      question: market?.question,
-      optionName: market?.optionName,
-      groupQuestion: market?.group?.question,
-    });
-    setSelectedCategory(CommentFilters.SelectedQuestion);
-    setTimeout(() => {
-      setSelectedMarket(market);
-    }, 0);
->>>>>>> 2c0e7cb4
   };
 }
 
-<<<<<<< HEAD
 const ForecastPage = async () => {
   // new query client for the server
   const serverQC = new QueryClient();
 
   // Prefetch enriched market groups data
   await prefetchEnrichedMarketGroups(serverQC);
-  await prefetchPredictions(serverQC, CONVERGE_SCHEMA_UID);
+  await prefetchPredictions(serverQC, SCHEMA_UID);
 
   const state = dehydrate(serverQC);
   return (
     <Hydrate state={state}>
       <ForecastPageImp />
     </Hydrate>
-=======
-  // Style classes for category buttons
-  const selectedStatusClass = 'bg-primary/10 text-primary';
-  const hoverStatusClass =
-    'hover:bg-muted/50 text-muted-foreground hover:text-foreground';
-
-  return (
-    <div className="min-h-screen bg-background pt-32 xl:pt-0">
-      {/* Main content container with Twitter-like layout */}
-      <div className="max-w-2xl mx-auto border-l border-r border-border min-h-screen dark:bg-muted/50">
-        <>
-          {/* Tabs */}
-          <div className="border-b border-border bg-background sticky top-0 z-20 border-t border-border">
-            <div className="flex">
-              <button
-                type="button"
-                className="flex-1 px-4 py-3 font-medium border-b-2 border-b-primary text-primary bg-primary/5"
-              >
-                Predict
-              </button>
-              <TooltipProvider>
-                <Tooltip>
-                  <TooltipTrigger asChild>
-                    <div className="flex-1">
-                      <button
-                        type="button"
-                        disabled
-                        className="w-full px-4 py-3 font-medium border-b-2 border-border text-muted-foreground/50 cursor-not-allowed"
-                      >
-                        Ask
-                      </button>
-                    </div>
-                  </TooltipTrigger>
-                  <TooltipContent>
-                    <p>Coming Soon</p>
-                  </TooltipContent>
-                </Tooltip>
-              </TooltipProvider>
-            </div>
-          </div>
-
-          {/* Market Selector (direct market search) - always visible */}
-          <div className="backdrop-blur-sm z-10 sticky top-2-">
-            <div className="p-6 pb-0">
-              <QuestionSelect
-                key={selectedMarket?.id || 'no-selection'}
-                marketMode={true}
-                markets={activeMarkets}
-                selectedMarketId={(() => {
-                  const marketId = selectedMarket?.id?.toString();
-                  console.log(
-                    'Passing selectedMarketId to QuestionSelect:',
-                    marketId,
-                    'from market:',
-                    selectedMarket
-                  );
-                  return marketId;
-                })()}
-                onMarketGroupSelect={handleMarketSelect}
-                setSelectedCategory={setSelectedCategory}
-              />
-            </div>
-          </div>
-
-          {/* Question Suggestions or Forecast Form */}
-          <div className="border-b border-border relative pb-3">
-            {!selectedMarket ? (
-              <QuestionSuggestions
-                markets={activeMarkets}
-                onMarketSelect={handleMarketSelect}
-              />
-            ) : (
-              <div className="p-6 pb-4">
-                <PredictForm
-                  marketGroupData={marketGroupData}
-                  marketClassification={marketClassification}
-                  onSuccess={refetchComments}
-                />
-              </div>
-            )}
-          </div>
-
-          {/* Category Selection Section */}
-          <div className="bg-background z-5 relative">
-            <div
-              className={`flex overflow-x-auto ${
-                isPopoverOpen ? 'overflow-x-hidden' : ''
-              }`}
-              style={{
-                WebkitOverflowScrolling: 'touch',
-                overscrollBehavior: 'contain',
-              }}
-              onWheel={(e) => {
-                // Prevent page scrolling when scrolling horizontally on categories
-                e.preventDefault();
-                e.stopPropagation();
-
-                // Only handle horizontal scrolling if not in popover
-                if (!isPopoverOpen && e.deltaY !== 0) {
-                  e.currentTarget.scrollLeft += e.deltaY;
-                }
-              }}
-              onTouchMove={(e) => {
-                // Prevent page scrolling on touch devices
-                e.preventDefault();
-                e.stopPropagation();
-              }}
-            >
-              {/* All option - moved to first position */}
-              <button
-                type="button"
-                onClick={() => setSelectedCategory(null)}
-                className={`flex items-center gap-1.5 px-2 py-1.5 transition-colors text-xs whitespace-nowrap border-r border-border border-b-2 ${
-                  selectedCategory === null ? 'border-b-primary' : ''
-                } ${
-                  selectedCategory === null
-                    ? selectedStatusClass
-                    : hoverStatusClass
-                }`}
-              >
-                <div className="rounded-full p-0.5 w-4 h-4 flex items-center justify-center bg-zinc-500/20">
-                  <LayoutGridIcon className="w-2.5 h-2.5 text-zinc-500" />
-                </div>
-                <span className="font-medium">All</span>
-              </button>
-
-              {/* Selected Question option - only show when a market is selected */}
-              {selectedMarket && (
-                <button
-                  type="button"
-                  onClick={() =>
-                    setSelectedCategory(CommentFilters.SelectedQuestion)
-                  }
-                  className={`flex items-center gap-1.5 px-2 py-1.5 transition-colors text-xs whitespace-nowrap border-r border-border border-b-2 ${
-                    selectedCategory === CommentFilters.SelectedQuestion
-                      ? 'border-b-primary'
-                      : ''
-                  } ${
-                    selectedCategory === CommentFilters.SelectedQuestion
-                      ? selectedStatusClass
-                      : hoverStatusClass
-                  }`}
-                >
-                  <div className="rounded-full p-0.5 w-4 h-4 flex items-center justify-center bg-zinc-500/20">
-                    <FileTextIcon className="w-2.5 h-2.5 text-zinc-500" />
-                  </div>
-                  <span className="font-medium">Selected Question</span>
-                </button>
-              )}
-
-              {/* My Predictions option with popover */}
-
-              <WalletAddressPopover
-                selectedAddress={selectedAddressFilter || ''}
-                onWalletSelect={setSelectedAddressFilter}
-                isOpen={isPopoverOpen}
-                setIsOpen={setIsPopoverOpen}
-                side="bottom"
-                trigger={
-                  <button
-                    type="button"
-                    onClick={() =>
-                      setSelectedCategory(CommentFilters.FilterByAccount)
-                    }
-                    className={`flex items-center gap-1.5 px-2 py-1.5 transition-colors text-xs whitespace-nowrap border-r border-border border-b-2 ${
-                      selectedCategory === CommentFilters.FilterByAccount
-                        ? 'border-b-primary'
-                        : ''
-                    } ${
-                      selectedCategory === CommentFilters.FilterByAccount
-                        ? selectedStatusClass
-                        : hoverStatusClass
-                    }`}
-                  >
-                    <div className="rounded-full p-0.5 w-4 h-4 flex items-center justify-center bg-zinc-500/20">
-                      <UserIcon className="w-2.5 h-2.5 text-zinc-500" />
-                    </div>
-                    <span className="font-medium">Account</span>
-                  </button>
-                }
-              />
-
-              {/* Focus Area Categories */}
-              {FOCUS_AREAS.map((focusArea, index) => (
-                <button
-                  type="button"
-                  key={focusArea.id}
-                  onClick={() =>
-                    setSelectedCategory(focusArea.id as CommentFilters)
-                  }
-                  className={`flex items-center gap-1.5 px-2 py-1.5 transition-colors text-xs whitespace-nowrap border-b-2 ${
-                    index < FOCUS_AREAS.length - 1
-                      ? 'border-r border-border'
-                      : ''
-                  } ${
-                    selectedCategory === (focusArea.id as CommentFilters)
-                      ? 'border-b-primary'
-                      : ''
-                  } ${
-                    selectedCategory === (focusArea.id as CommentFilters)
-                      ? selectedStatusClass
-                      : hoverStatusClass
-                  }`}
-                >
-                  <div
-                    className="rounded-full p-0.5 w-4 h-4 flex items-center justify-center"
-                    style={{ backgroundColor: `${focusArea.color}1A` }}
-                  >
-                    <div style={{ transform: 'scale(0.5)' }}>
-                      <div
-                        style={{ color: focusArea.color }}
-                        dangerouslySetInnerHTML={{
-                          __html: focusArea.iconSvg,
-                        }}
-                      />
-                    </div>
-                  </div>
-                  <span className="font-medium">{focusArea.name}</span>
-                </button>
-              ))}
-            </div>
-          </div>
-          {/* Comments Section */}
-          <div className="divide-y divide-border">
-            <Comments
-              selectedCategory={selectedCategory}
-              question={selectedMarket?.question}
-              address={selectedAddressFilter || address}
-              refetchTrigger={refetchCommentsTrigger}
-            />
-          </div>
-        </>
-      </div>
-    </div>
->>>>>>> 2c0e7cb4
   );
 };
 
