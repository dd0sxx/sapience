--- conflicted
+++ resolved
@@ -63,13 +63,8 @@
 export interface EnrichedMarketGroup
   extends Omit<MarketGroupType, 'category' | 'market'> {
   category: CategoryType & { iconSvg?: string; color?: string };
-<<<<<<< HEAD
-  market: MarketType[];
-  latestEpochId?: bigint;
-=======
   markets: MarketType[];
   latestMarketId?: bigint;
->>>>>>> 5df56287
   marketClassification: MarketGroupClassification;
 }
 
