import { graphqlRequest } from '@sapience/ui/lib';
import type {
  Market as MarketType,
  MarketGroup as MarketGroupType,
  Category as CategoryType,
  Position as PositionType,
} from '@sapience/ui/types/graphql';
import { useQuery } from '@tanstack/react-query';
import { formatUnits } from 'viem';

import { FOCUS_AREAS, DEFAULT_FOCUS_AREA } from '~/lib/constants/focusAreas';
import type { MarketGroupClassification } from '~/lib/types';
import { getMarketGroupClassification } from '~/lib/utils/marketUtils';

// GraphQL query to fetch categories
const GET_CATEGORIES = `
  query GetCategories {
    categories {
      id
      name
      slug
      marketGroups {
        id
      }
    }
  }
`;

// Custom hook to fetch categories using Tanstack Query
export const useCategories = () => {
  return useQuery<CategoryType[], Error>({
    queryKey: ['categories'],
    queryFn: async (): Promise<CategoryType[]> => {
      try {
        type CategoriesQueryResult = {
          categories: CategoryType[];
        };

        const data =
          await graphqlRequest<CategoriesQueryResult>(GET_CATEGORIES);

        if (!data || !Array.isArray(data.categories)) {
          console.error(
            'Unexpected API response structure for categories:',
            data
          );
          throw new Error(
            'Failed to fetch categories: Invalid response structure'
          );
        }

        return data.categories;
      } catch (err) {
        console.error('Error fetching categories:', err);
        throw err instanceof Error
          ? err
          : new Error('An unknown error occurred while fetching categories');
      }
    },
  });
};

export interface EnrichedMarketGroup
  extends Omit<MarketGroupType, 'category' | 'markets'> {
  category: CategoryType & { iconSvg?: string; color?: string };
  markets: MarketType[];
  latestMarketId?: bigint;
  marketClassification: MarketGroupClassification;
}

export interface Candle {
  timestamp: number;
  open: string;
  high: string;
  low: string;
  close: string;
}

const LATEST_INDEX_PRICE_QUERY = `
  query GetLatestIndexPrice($address: String!, $chainId: Int!, $marketId: String!, $from: Int!, $to: Int!, $interval: Int!) {
    indexCandlesFromCache(
      address: $address
      chainId: $chainId
      marketId: $marketId
      from: $from
      to: $to
      interval: $interval
    ) {
      data {
        timestamp
        close
      }
      lastUpdateTimestamp
    }
  }
`;

const MARKETS_QUERY = `
  query GetMarkets {
    marketGroups {
      id
      address
      chainId
      owner
      collateralAsset
      question
      baseTokenName
      quoteTokenName
      factoryAddress
      initializationNonce
      minTradeSize
      collateralDecimals
      collateralSymbol
      deployTimestamp
      deployTxnBlockNumber
      isCumulative
      isBridged
      resource {
        id
        name
        slug
      }
      marketParamsFeerate
      marketParamsAssertionliveness
      marketParamsBondcurrency
      marketParamsBondamount
      marketParamsClaimstatementYesOrNumeric
      marketParamsClaimstatementNo
      marketParamsUniswappositionmanager
      marketParamsUniswapswaprouter
      marketParamsUniswapquoter
      marketParamsOptimisticoraclev3
      category {
        id
        name
        slug
      }
      market {
        id
        marketId
        startTimestamp
        endTimestamp
        settled
        public
        question
        poolAddress
        settlementPriceD18
        optionName
        baseAssetMinPriceTick
        baseAssetMaxPriceTick
        startingSqrtPriceX96
        marketParamsFeerate
        marketParamsAssertionliveness
        marketParamsBondcurrency
        marketParamsBondamount
        marketParamsClaimstatementYesOrNumeric
        marketParamsClaimstatementNo
        marketParamsUniswappositionmanager
        marketParamsUniswapswaprouter
        marketParamsUniswapquoter
        marketParamsOptimisticoraclev3
      }
    }
  }
`;

const MARKET_CANDLES_QUERY = `
  query GetMarketCandlesFromCache(
    $address: String!
    $chainId: Int!
    $marketId: String!
    $from: Int!
    $to: Int!
    $interval: Int!
  ) {
    marketCandlesFromCache(
      address: $address
      chainId: $chainId
      marketId: $marketId
      from: $from
      to: $to
      interval: $interval
    ) {
      data {
        timestamp
        open
        high
        low
        close
      }
      lastUpdateTimestamp
    }
  }
`;

const TOTAL_VOLUME_QUERY = `
  query GetTotalVolume(
    $marketAddress: String!
    $chainId: Int!
    $marketId: Int!
  ) {
    totalVolumeByMarket(
      marketAddress: $marketAddress
      chainId: $chainId
      marketId: $marketId
    )
  }
`;

const OPEN_INTEREST_QUERY = `
  query GetOpenInterest($marketAddress: String, $chainId: Int) {
    positions(marketAddress: $marketAddress, chainId: $chainId) {
      id
      positionId
      collateral
      isSettled
      market {
        id
        marketId
        market_group {
          id
          collateralDecimals
        }
      }
    }
  }
`;

// Rename the hook to reflect its output
export const useEnrichedMarketGroups = () => {
  return useQuery<EnrichedMarketGroup[]>({
    queryKey: ['enrichedMarketGroups'],
    queryFn: async () => {
      // Create a lookup map for focus areas using their ID (which matches category slug)
      const focusAreaMap = new Map<
        string,
        { iconSvg: string; color: string; name: string }
      >();
      FOCUS_AREAS.forEach((area) => {
        focusAreaMap.set(area.id, {
          iconSvg: area.iconSvg,
          color: area.color,
          name: area.name,
        });
      });

      // --- Fetch initial market group data ---
      type MarketGroupsQueryResult = {
        marketGroups: MarketGroupType[];
      };

      const data = await graphqlRequest<MarketGroupsQueryResult>(MARKETS_QUERY);

      if (!data || !data.marketGroups) {
        console.error(
          '[useEnrichedMarketGroups] No market groups data received from API or data structure invalid.'
        );
        return [];
      }

      // --- Process market groups (enrichment only) ---
      return data.marketGroups.map(
        (marketGroup: MarketGroupType): EnrichedMarketGroup => {
          let categoryInfo: CategoryType & { iconSvg?: string; color?: string };

          if (marketGroup.category) {
            const focusAreaData = focusAreaMap.get(marketGroup.category.slug);
            categoryInfo = {
              ...marketGroup.category,
              marketGroups: marketGroup.category.marketGroups,
              iconSvg: focusAreaData?.iconSvg || DEFAULT_FOCUS_AREA.iconSvg,
              color: focusAreaData?.color || '#9CA3AF', // Tailwind gray-400
            };
          } else {
            categoryInfo = {
              id: -1,
              name: 'Unknown',
              slug: 'unknown',
              createdAt: new Date().toISOString(),
              resources: [],
              marketGroups: [],
              iconSvg: DEFAULT_FOCUS_AREA.iconSvg,
              color: '#9CA3AF', // Tailwind gray-400
            };
          }

          const mappedMarkets = (marketGroup.markets || []).map(
            (market: MarketType): MarketType => ({
              ...market,
              id: market.id,
              positions: market.positions || [],
            })
          );

          // Get classification
          const classification = getMarketGroupClassification(marketGroup);

          // Return the enriched group WITHOUT fetching marketId here
          return {
            ...marketGroup,
            category: categoryInfo,
            markets: mappedMarkets,
            marketClassification: classification,
          };
        }
      );
    },
  });
};

export const useLatestIndexPrice = (market: {
  address: string;
  chainId: number;
  marketId: number;
}) => {
  return useQuery({
    queryKey: [
      'indexPrice',
      `${market.chainId}:${market.address}`,
      market.marketId,
    ],
    queryFn: async () => {
      if (!market.address || !market.chainId || market.marketId === 0) {
        return { timestamp: null, value: null };
      }

      try {
        type IndexPriceQueryResult = {
          indexCandlesFromCache: {
            data: Candle[];
            lastUpdateTimestamp: number;
          };
        };

        const data = await graphqlRequest<IndexPriceQueryResult>(
          LATEST_INDEX_PRICE_QUERY,
          {
            address: market.address,
            chainId: market.chainId,
            marketId: market.marketId.toString(),
            from: Math.floor(Date.now() / 1000) - 300,
            to: Math.floor(Date.now() / 1000),
            interval: 60,
          }
        );

        const indexCandlesData = data.indexCandlesFromCache;
        if (
          !indexCandlesData ||
          !indexCandlesData.data ||
          indexCandlesData.data.length === 0
        ) {
          return { timestamp: null, value: null };
        }

        const latestCandle = indexCandlesData.data.reduce(
          (latest: Candle | null, current: Candle) => {
            return !latest || current.timestamp > latest.timestamp
              ? current
              : latest;
          },
          null
        );

        if (!latestCandle) {
          return { timestamp: null, value: null };
        }

        return {
          timestamp: latestCandle.timestamp.toString(),
          value: latestCandle.close,
        };
      } catch (error) {
        console.error('Error fetching latest index price:', error);
        return { timestamp: null, value: null };
      }
    },
    refetchInterval: 12000,
    enabled: !!market.address && !!market.chainId && market.marketId !== 0,
  });
};

export const useMarketCandles = (market: {
  address: string;
  chainId: number;
  marketId: number;
}) => {
  const now = Math.floor(Date.now() / 1000);
  const from = now - 7 * 24 * 60 * 60;
  const to = now;
  const interval = 3600;

  return useQuery<Candle[] | null>({
    queryKey: [
      'marketCandles',
      `${market.chainId}:${market.address}`,
      market.marketId,
    ],
    queryFn: async () => {
      if (!market.address || !market.chainId || market.marketId === 0) {
        return null;
      }

      try {
        type MarketCandlesQueryResult = {
          marketCandlesFromCache: {
            data: Candle[];
            lastUpdateTimestamp: number;
          };
        };

        const data = await graphqlRequest<MarketCandlesQueryResult>(
          MARKET_CANDLES_QUERY,
          {
            address: market.address,
            chainId: market.chainId,
            marketId: market.marketId.toString(),
            from,
            to,
            interval,
          }
        );

        return data.marketCandlesFromCache.data || [];
      } catch (error) {
        console.error('Error fetching market candles:', error);
        return null;
      }
    },
    enabled: !!market.address && !!market.chainId && market.marketId !== 0,
    refetchInterval: 60000,
  });
};

export const useTotalVolume = (market: {
  address: string;
  chainId: number;
  marketId: number;
}) => {
  return useQuery<number | null>({
    queryKey: [
      'totalVolume',
      `${market.chainId}:${market.address}`,
      market.marketId,
    ],
    queryFn: async () => {
      if (!market.address || !market.chainId || market.marketId === 0) {
        return null;
      }

      try {
        type TotalVolumeQueryResult = {
          totalVolumeByMarket: number;
        };

        const data = await graphqlRequest<TotalVolumeQueryResult>(
          TOTAL_VOLUME_QUERY,
          {
            marketAddress: market.address,
            chainId: market.chainId,
            marketId: market.marketId,
          }
        );

        return data.totalVolumeByMarket;
      } catch (error) {
        console.error('Error fetching total volume:', error);
        return null;
      }
    },
    enabled: !!market.address && !!market.chainId && market.marketId !== 0,
    refetchInterval: 60000,
  });
};

export const useOpenInterest = (market: {
  address: string;
  chainId: number;
  marketId: number;
}) => {
  return useQuery<number | null>({
    queryKey: [
      'openInterest',
      `${market.chainId}:${market.address}`,
      market.marketId,
    ],
    queryFn: async () => {
      if (!market.address || !market.chainId || market.marketId === 0) {
        return null;
      }

      try {
        type OpenInterestQueryResult = {
          positions: PositionType[];
        };

        const data = await graphqlRequest<OpenInterestQueryResult>(
          OPEN_INTEREST_QUERY,
          {
            marketAddress: market.address,
            chainId: market.chainId,
          }
        );

        if (!data || !data.positions) {
          console.log('No positions data received');
          return 0;
        }

        // Filter positions for this specific market and sum collateral for unsettled positions
        const marketPositions = data.positions.filter(
          (position: PositionType) =>
            position.market && position.market.marketId === market.marketId
        );

        const unsettledPositions = marketPositions.filter(
          (position: PositionType) =>
            position.isSettled === false || position.isSettled === null
        );

        // Get collateral decimals from the first position (they should all be the same market group)
        const collateralDecimals =
<<<<<<< HEAD
          marketPositions.length > 0 &&
          marketPositions[0].market &&
          marketPositions[0].market.marketGroup
            ? marketPositions[0].market.marketGroup.collateralDecimals || 18
=======
          marketPositions.length > 0
            ? marketPositions[0].market.market_group.collateralDecimals || 18
>>>>>>> 1d7f3882
            : 18;

        return unsettledPositions.reduce(
          (total: number, position: PositionType) => {
            try {
              // Convert from smallest unit to human readable using formatUnits
              if (!position.collateral) {
                return total;
              }
              const collateralBigInt = BigInt(position.collateral);
              const collateralValue = Number(
                formatUnits(collateralBigInt, collateralDecimals)
              );
              return total + collateralValue;
            } catch (error) {
              console.warn(
                'Error parsing collateral value:',
                position.collateral,
                error
              );
              return total;
            }
          },
          0
        );
      } catch (error) {
        console.error('Error fetching open interest:', error);
        return null;
      }
    },
    enabled: Boolean(market.address) && Boolean(market.chainId),
    staleTime: 30000,
    refetchInterval: 60000,
  });
};

export const getLatestPriceFromCandles = (
  candles: Candle[] | null | undefined
): number | null => {
  if (!candles || candles.length === 0) {
    return null;
  }
  const latestCandle = candles.reduce((latest, current) => {
    return !latest || current.timestamp > latest.timestamp ? current : latest;
  });
  const price = parseFloat(latestCandle.close);
  return Number.isNaN(price) ? null : price;
};<|MERGE_RESOLUTION|>--- conflicted
+++ resolved
@@ -520,15 +520,8 @@
 
         // Get collateral decimals from the first position (they should all be the same market group)
         const collateralDecimals =
-<<<<<<< HEAD
-          marketPositions.length > 0 &&
-          marketPositions[0].market &&
-          marketPositions[0].market.marketGroup
-            ? marketPositions[0].market.marketGroup.collateralDecimals || 18
-=======
           marketPositions.length > 0
-            ? marketPositions[0].market.market_group.collateralDecimals || 18
->>>>>>> 1d7f3882
+            ? marketPositions[0].market?.marketGroup?.collateralDecimals || 18
             : 18;
 
         return unsettledPositions.reduce(
