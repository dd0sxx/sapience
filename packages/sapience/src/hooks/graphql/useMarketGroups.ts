import { gql } from '@apollo/client';
import type {
<<<<<<< HEAD
  Market as MarketType,
  MarketGroup as MarketGroupType,
  Category as CategoryType,
  Position as PositionType,
} from '@foil/ui/types/graphql';
=======
  MarketType,
  MarketGroupType,
  CategoryType,
  PositionType,
} from '@sapience/ui/types';
>>>>>>> fb0de164
import { useQuery } from '@tanstack/react-query';
import { print } from 'graphql';
import { formatUnits } from 'viem';

import { FOCUS_AREAS, DEFAULT_FOCUS_AREA } from '~/lib/constants/focusAreas';
import type { MarketGroupClassification } from '~/lib/types';
import { getMarketGroupClassification } from '~/lib/utils/marketUtils';
import { foilApi } from '~/lib/utils/util';

// Define the structure of the data returned by the category query
interface GetCategoriesApiResponse {
  data: {
    categories: CategoryType[];
  };
}

// GraphQL query to fetch categories
const GET_CATEGORIES = gql`
  query GetCategories {
    categories {
      id
      name
      slug
      marketGroups {
        id
      }
    }
  }
`;

// Custom hook to fetch categories using Tanstack Query
export const useCategories = () => {
  return useQuery<CategoryType[], Error>({
    // Specify return type and error type
    queryKey: ['categories'], // Define a query key
    queryFn: async (): Promise<CategoryType[]> => {
      // Define the async function
      try {
        const response: GetCategoriesApiResponse = await foilApi.post(
          '/graphql',
          {
            query: print(GET_CATEGORIES),
          }
        );
        // Ensure the response structure is as expected
        if (
          response &&
          response.data &&
          Array.isArray(response.data.categories)
        ) {
          return response.data.categories;
        }
        console.error(
          'Unexpected API response structure for categories:',
          response
        );
        throw new Error(
          'Failed to fetch categories: Invalid response structure'
        );
      } catch (err) {
        console.error('Error fetching categories:', err);
        // Re-throw the error or return a default value like an empty array
        // Re-throwing ensures error state is propagated by react-query
        throw err instanceof Error
          ? err
          : new Error('An unknown error occurred while fetching categories');
      }
    },
    // Add other react-query options if needed (e.g., staleTime, refetchOnWindowFocus)
  });
};

export interface EnrichedMarketGroup
  extends Omit<MarketGroupType, 'category' | 'markets'> {
  category: CategoryType & { iconSvg?: string; color?: string };
  markets: MarketType[];
  latestEpochId?: bigint;
  marketClassification: MarketGroupClassification;
}

export interface Candle {
  timestamp: number;
  open: string;
  high: string;
  low: string;
  close: string;
}

const LATEST_INDEX_PRICE_QUERY = gql`
  query GetLatestIndexPrice($address: String!, $chainId: Int!, $marketId: String!) {
    indexCandlesFromCache(
      address: $address
      chainId: $chainId
      marketId: $marketId
      from: ${Math.floor(Date.now() / 1000) - 300}  # Last 5 minutes
      to: ${Math.floor(Date.now() / 1000)}
      interval: 60  # 1 minute intervals
    ) {
      data {
        timestamp
        close
      }
      lastUpdateTimestamp
    }
  }
`;

const MARKETS_QUERY = gql`
  query GetMarkets {
    marketGroups {
      id
      address
      chainId
      isYin
      vaultAddress
      owner
      collateralAsset
      question
      baseTokenName
      quoteTokenName
      factoryAddress
      initializationNonce
      minTradeSize
      collateralDecimals
      collateralSymbol
      deployTimestamp
      deployTxnBlockNumber
      isCumulative
      resource {
        id
        name
        slug
      }
      marketParamsFeerate
      marketParamsAssertionliveness
      marketParamsBondcurrency
      marketParamsBondamount
      marketParamsClaimstatement
      marketParamsUniswappositionmanager
      marketParamsUniswapswaprouter
      marketParamsUniswapquoter
      marketParamsOptimisticoraclev3
      category {
        id
        name
        slug
      }
      markets {
        id
        marketId
        startTimestamp
        endTimestamp
        settled
        public
        question
        poolAddress
        settlementPriceD18
        optionName
        currentPrice
        baseAssetMinPriceTick
        baseAssetMaxPriceTick
        startingSqrtPriceX96
        marketParamsFeerate
        marketParamsAssertionliveness
        marketParamsBondcurrency
        marketParamsBondamount
        marketParamsClaimstatement
        marketParamsUniswappositionmanager
        marketParamsUniswapswaprouter
        marketParamsUniswapquoter
        marketParamsOptimisticoraclev3
      }
    }
  }
`;

const MARKET_CANDLES_QUERY = gql`
  query GetMarketCandlesFromCache(
    $address: String!
    $chainId: Int!
    $marketId: String!
    $from: Int!
    $to: Int!
    $interval: Int!
  ) {
    marketCandlesFromCache(
      address: $address
      chainId: $chainId
      marketId: $marketId
      from: $from
      to: $to
      interval: $interval
    ) {
      data {
        timestamp
        open
        high
        low
        close
      }
      lastUpdateTimestamp
    }
  }
`;

const TOTAL_VOLUME_QUERY = gql`
  query GetTotalVolume(
    $marketAddress: String!
    $chainId: Int!
    $marketId: Int!
  ) {
    totalVolumeByMarket(
      marketAddress: $marketAddress
      chainId: $chainId
      marketId: $marketId
    )
  }
`;

const OPEN_INTEREST_QUERY = gql`
  query GetOpenInterest($marketAddress: String, $chainId: Int) {
    positions(marketAddress: $marketAddress, chainId: $chainId) {
      id
      positionId
      collateral
      isSettled
      market {
        id
        marketId
        marketGroup {
          id
          collateralDecimals
        }
      }
    }
  }
`;

// Rename the hook to reflect its output
export const useEnrichedMarketGroups = () => {
  // Update the return type to use EnrichedMarketGroup[]
  return useQuery<EnrichedMarketGroup[]>({
    // Ensure this matches the actual return
    queryKey: ['enrichedMarketGroups'], // Reverted queryKey
    queryFn: async () => {
      // Create a lookup map for focus areas using their ID (which matches category slug)
      const focusAreaMap = new Map<
        string,
        { iconSvg: string; color: string; name: string }
      >();
      FOCUS_AREAS.forEach((area) => {
        focusAreaMap.set(area.id, {
          iconSvg: area.iconSvg,
          color: area.color,
          name: area.name,
        });
      });

      // --- Fetch initial market group data ---
      const { data: apiResponseData } = await foilApi.post('/graphql', {
        query: print(MARKETS_QUERY),
      });

      if (!apiResponseData || !apiResponseData.marketGroups) {
        console.error(
          '[useEnrichedMarketGroups] No market groups data received from API or data structure invalid.'
        );
        return [];
      }

      // --- Process market groups (enrichment only) ---
      return apiResponseData.marketGroups.map(
        (marketGroup: MarketGroupType): EnrichedMarketGroup => {
          // marketGroup is now MarketGroupType
          let categoryInfo: CategoryType & { iconSvg?: string; color?: string };

          if (marketGroup.category) {
            const focusAreaData = focusAreaMap.get(marketGroup.category.slug);
            categoryInfo = {
              id: marketGroup.category.id,
              name: focusAreaData?.name || marketGroup.category.name,
              slug: marketGroup.category.slug,
              marketGroups: marketGroup.category.marketGroups,
              iconSvg: focusAreaData?.iconSvg || DEFAULT_FOCUS_AREA.iconSvg,
              color: focusAreaData?.color || '#9CA3AF', // Tailwind gray-400
            };
          } else {
            categoryInfo = {
              id: 'unknown',
              name: 'Unknown',
              slug: 'unknown',
              marketGroups: [],
              iconSvg: DEFAULT_FOCUS_AREA.iconSvg,
              color: '#9CA3AF', // Tailwind gray-400
            };
          }

          const mappedMarkets = (marketGroup.markets || []).map(
            (market): MarketType => ({
              ...market,
              id: market.id.toString(),
              positions: market.positions || [],
            })
          );

          // Get classification
          const classification = getMarketGroupClassification(marketGroup);

          // Return the enriched group WITHOUT fetching epochId here
          return {
            ...marketGroup,
            category: categoryInfo,
            markets: mappedMarkets,
            marketClassification: classification,
          };
        }
      );
    },
    // Consider adding staleTime or gcTime if needed
  });
};

export const useLatestIndexPrice = (market: {
  address: string;
  chainId: number;
  marketId: number;
}) => {
  return useQuery({
    queryKey: [
      'indexPrice',
      `${market.chainId}:${market.address}`,
      market.marketId,
    ],
    queryFn: async () => {
      if (!market.address || !market.chainId || market.marketId === 0) {
        return { timestamp: null, value: null };
      }

      try {
        const { data: indexPriceApiResponse } = await foilApi.post('/graphql', {
          query: print(LATEST_INDEX_PRICE_QUERY),
          variables: {
            address: market.address,
            chainId: market.chainId,
            marketId: market.marketId.toString(),
            from: Math.floor(Date.now() / 1000) - 300,
            to: Math.floor(Date.now() / 1000),
            interval: 60,
          },
        });

        const indexCandlesData = indexPriceApiResponse.indexCandlesFromCache;
        if (
          !indexCandlesData ||
          !indexCandlesData.data ||
          indexCandlesData.data.length === 0
        ) {
          return { timestamp: null, value: null };
        }

        const latestCandle = indexCandlesData.data.reduce(
          (latest: Candle | null, current: Candle) => {
            return !latest || current.timestamp > latest.timestamp
              ? current
              : latest;
          },
          null
        );

        if (!latestCandle) {
          return { timestamp: null, value: null };
        }

        return {
          timestamp: latestCandle.timestamp.toString(),
          value: latestCandle.close,
        };
      } catch (error) {
        console.error('Error fetching latest index price:', error);
        return { timestamp: null, value: null };
      }
    },
    refetchInterval: 12000,
    enabled: !!market.address && !!market.chainId && market.marketId !== 0,
  });
};

export const useMarketCandles = (market: {
  address: string;
  chainId: number;
  marketId: number;
}) => {
  const now = Math.floor(Date.now() / 1000);
  const from = now - 7 * 24 * 60 * 60;
  const to = now;
  const interval = 3600;

  return useQuery<Candle[] | null>({
    queryKey: [
      'marketCandles',
      `${market.chainId}:${market.address}`,
      market.marketId,
    ],
    queryFn: async () => {
      if (!market.address || !market.chainId || market.marketId === 0) {
        return null;
      }

      try {
        const { data } = await foilApi.post('/graphql', {
          query: print(MARKET_CANDLES_QUERY),
          variables: {
            address: market.address,
            chainId: market.chainId,
            marketId: market.marketId.toString(),
            from,
            to,
            interval,
          },
        });

        return data.marketCandlesFromCache.data || [];
      } catch (error) {
        console.error('Error fetching market candles:', error);
        return null;
      }
    },
    enabled: !!market.address && !!market.chainId && market.marketId !== 0,
    refetchInterval: 60000,
  });
};

export const useTotalVolume = (market: {
  address: string;
  chainId: number;
  marketId: number;
}) => {
  return useQuery<number | null>({
    queryKey: [
      'totalVolume',
      `${market.chainId}:${market.address}`,
      market.marketId,
    ],
    queryFn: async () => {
      if (!market.address || !market.chainId || market.marketId === 0) {
        return null;
      }

      try {
        const { data } = await foilApi.post('/graphql', {
          query: print(TOTAL_VOLUME_QUERY),
          variables: {
            marketAddress: market.address,
            chainId: market.chainId,
            marketId: market.marketId,
          },
        });
        return data.totalVolumeByMarket;
      } catch (error) {
        console.error('Error fetching total volume:', error);
        return null;
      }
    },
    enabled: !!market.address && !!market.chainId && market.marketId !== 0,
    refetchInterval: 60000,
  });
};

export const useOpenInterest = (market: {
  address: string;
  chainId: number;
  marketId: number;
}) => {
  return useQuery<number | null>({
    queryKey: [
      'openInterest',
      `${market.chainId}:${market.address}`,
      market.marketId,
    ],
    queryFn: async () => {
      if (!market.address || !market.chainId || market.marketId === 0) {
        return null;
      }

      try {
        const { data, errors } = await foilApi.post('/graphql', {
          query: print(OPEN_INTEREST_QUERY),
          variables: {
            marketAddress: market.address,
            chainId: market.chainId,
          },
        });

        if (errors) {
          console.error('GraphQL errors:', errors);
          return null;
        }

        if (!data || !data.positions) {
          console.log('No positions data received');
          return 0;
        }

        // Filter positions for this specific market and sum collateral for unsettled positions
        const marketPositions = data.positions.filter(
          (position: PositionType) =>
            position.market && position.market.marketId === market.marketId
        );

        const unsettledPositions = marketPositions.filter(
          (position: PositionType) =>
            position.isSettled === false || position.isSettled === null
        );

        // Get collateral decimals from the first position (they should all be the same market group)
        const collateralDecimals =
          marketPositions.length > 0
            ? marketPositions[0].market.marketGroup.collateralDecimals || 18
            : 18;

        return unsettledPositions.reduce(
          (total: number, position: PositionType) => {
            try {
              // Convert from smallest unit to human readable using formatUnits
              if (!position.collateral) {
                return total;
              }
              const collateralBigInt = BigInt(position.collateral);
              const collateralValue = Number(
                formatUnits(collateralBigInt, collateralDecimals)
              );
              return total + collateralValue;
            } catch (error) {
              console.warn(
                'Error parsing collateral value:',
                position.collateral,
                error
              );
              return total;
            }
          },
          0
        );
      } catch (error) {
        console.error('Error fetching open interest:', error);
        return null;
      }
    },
    enabled: Boolean(market.address) && Boolean(market.chainId),
    staleTime: 30000,
    refetchInterval: 60000,
  });
};

export const getLatestPriceFromCandles = (
  candles: Candle[] | null | undefined
): number | null => {
  if (!candles || candles.length === 0) {
    return null;
  }
  const latestCandle = candles.reduce((latest, current) => {
    return !latest || current.timestamp > latest.timestamp ? current : latest;
  });
  const price = parseFloat(latestCandle.close);
  return Number.isNaN(price) ? null : price;
};<|MERGE_RESOLUTION|>--- conflicted
+++ resolved
@@ -1,18 +1,10 @@
 import { gql } from '@apollo/client';
 import type {
-<<<<<<< HEAD
   Market as MarketType,
   MarketGroup as MarketGroupType,
   Category as CategoryType,
   Position as PositionType,
-} from '@foil/ui/types/graphql';
-=======
-  MarketType,
-  MarketGroupType,
-  CategoryType,
-  PositionType,
-} from '@sapience/ui/types';
->>>>>>> fb0de164
+} from '@sapience/ui/types/graphql';
 import { useQuery } from '@tanstack/react-query';
 import { print } from 'graphql';
 import { formatUnits } from 'viem';
