import { gql } from '@apollo/client';
import type {
  Market as MarketType,
  MarketGroup as MarketGroupType,
  Category as CategoryType,
  Position as PositionType,
} from '@sapience/ui/types/graphql';
import { useQuery } from '@tanstack/react-query';
import { print } from 'graphql';
import { formatUnits } from 'viem';

import { FOCUS_AREAS, DEFAULT_FOCUS_AREA } from '~/lib/constants/focusAreas';
import type { MarketGroupClassification } from '~/lib/types';
import { getMarketGroupClassification } from '~/lib/utils/marketUtils';
import { foilApi } from '~/lib/utils/util';

// Define the structure of the data returned by the category query
interface GetCategoriesApiResponse {
  data: {
    categories: CategoryType[];
  };
}

// GraphQL query to fetch categories
const GET_CATEGORIES = gql`
  query GetCategories {
    categories {
      id
      name
      slug
      marketGroups {
        id
      }
    }
  }
`;

// Custom hook to fetch categories using Tanstack Query
export const useCategories = () => {
  return useQuery<CategoryType[], Error>({
    // Specify return type and error type
    queryKey: ['categories'], // Define a query key
    queryFn: async (): Promise<CategoryType[]> => {
      // Define the async function
      try {
        const response: GetCategoriesApiResponse = await foilApi.post(
          '/graphql',
          {
            query: print(GET_CATEGORIES),
          }
        );
        // Ensure the response structure is as expected
        if (
          response &&
          response.data &&
          Array.isArray(response.data.categories)
        ) {
          return response.data.categories;
        }
        console.error(
          'Unexpected API response structure for categories:',
          response
        );
        throw new Error(
          'Failed to fetch categories: Invalid response structure'
        );
      } catch (err) {
        console.error('Error fetching categories:', err);
        // Re-throw the error or return a default value like an empty array
        // Re-throwing ensures error state is propagated by react-query
        throw err instanceof Error
          ? err
          : new Error('An unknown error occurred while fetching categories');
      }
    },
    // Add other react-query options if needed (e.g., staleTime, refetchOnWindowFocus)
  });
};

export interface EnrichedMarketGroup
  extends Omit<MarketGroupType, 'category' | 'markets'> {
  category: CategoryType & { iconSvg?: string; color?: string };
  markets: MarketType[];
  latestEpochId?: bigint;
  marketClassification: MarketGroupClassification;
}

export interface Candle {
  timestamp: number;
  open: string;
  high: string;
  low: string;
  close: string;
}

const LATEST_INDEX_PRICE_QUERY = gql`
  query GetLatestIndexPrice($address: String!, $chainId: Int!, $marketId: String!) {
    indexCandlesFromCache(
      address: $address
      chainId: $chainId
      marketId: $marketId
      from: ${Math.floor(Date.now() / 1000) - 300}  # Last 5 minutes
      to: ${Math.floor(Date.now() / 1000)}
      interval: 60  # 1 minute intervals
    ) {
      data {
        timestamp
        close
      }
      lastUpdateTimestamp
    }
  }
`;

const MARKETS_QUERY = gql`
  query GetMarkets {
    marketGroups {
      id
      address
      chainId
      isYin
      vaultAddress
      owner
      collateralAsset
      question
      baseTokenName
      quoteTokenName
      factoryAddress
      initializationNonce
      minTradeSize
      collateralDecimals
      collateralSymbol
      deployTimestamp
      deployTxnBlockNumber
      isCumulative
<<<<<<< HEAD
      claimStatementYesOrNumeric
      claimStatementNo
=======
>>>>>>> fa585603
      resource {
        id
        name
        slug
      }
      marketParamsFeerate
      marketParamsAssertionliveness
      marketParamsBondcurrency
      marketParamsBondamount
      marketParamsClaimstatementYesOrNumeric
      marketParamsClaimstatementNo
      marketParamsUniswappositionmanager
      marketParamsUniswapswaprouter
      marketParamsUniswapquoter
      marketParamsOptimisticoraclev3
      category {
        id
        name
        slug
      }
      markets {
        id
        marketId
        startTimestamp
        endTimestamp
        settled
        public
        question
        poolAddress
        settlementPriceD18
        optionName
        currentPrice
        baseAssetMinPriceTick
        baseAssetMaxPriceTick
        startingSqrtPriceX96
        marketParamsFeerate
        marketParamsAssertionliveness
        marketParamsBondcurrency
        marketParamsBondamount
        marketParamsClaimstatementYesOrNumeric
        marketParamsClaimstatementNo
        marketParamsUniswappositionmanager
        marketParamsUniswapswaprouter
        marketParamsUniswapquoter
        marketParamsOptimisticoraclev3
      }
    }
  }
`;

const MARKET_CANDLES_QUERY = gql`
  query GetMarketCandlesFromCache(
    $address: String!
    $chainId: Int!
    $marketId: String!
    $from: Int!
    $to: Int!
    $interval: Int!
  ) {
    marketCandlesFromCache(
      address: $address
      chainId: $chainId
      marketId: $marketId
      from: $from
      to: $to
      interval: $interval
    ) {
      data {
        timestamp
        open
        high
        low
        close
      }
      lastUpdateTimestamp
    }
  }
`;

const TOTAL_VOLUME_QUERY = gql`
  query GetTotalVolume(
    $marketAddress: String!
    $chainId: Int!
    $marketId: Int!
  ) {
    totalVolumeByMarket(
      marketAddress: $marketAddress
      chainId: $chainId
      marketId: $marketId
    )
  }
`;

const OPEN_INTEREST_QUERY = gql`
  query GetOpenInterest($marketAddress: String, $chainId: Int) {
    positions(marketAddress: $marketAddress, chainId: $chainId) {
      id
      positionId
      collateral
      isSettled
      market {
        id
        marketId
        marketGroup {
          id
          collateralDecimals
        }
      }
    }
  }
`;

// Rename the hook to reflect its output
export const useEnrichedMarketGroups = () => {
  // Update the return type to use EnrichedMarketGroup[]
  return useQuery<EnrichedMarketGroup[]>({
    // Ensure this matches the actual return
    queryKey: ['enrichedMarketGroups'], // Reverted queryKey
    queryFn: async () => {
      // Create a lookup map for focus areas using their ID (which matches category slug)
      const focusAreaMap = new Map<
        string,
        { iconSvg: string; color: string; name: string }
      >();
      FOCUS_AREAS.forEach((area) => {
        focusAreaMap.set(area.id, {
          iconSvg: area.iconSvg,
          color: area.color,
          name: area.name,
        });
      });

      // --- Fetch initial market group data ---
      const { data: apiResponseData } = await foilApi.post('/graphql', {
        query: print(MARKETS_QUERY),
      });

      if (!apiResponseData || !apiResponseData.marketGroups) {
        console.error(
          '[useEnrichedMarketGroups] No market groups data received from API or data structure invalid.'
        );
        return [];
      }

      // --- Process market groups (enrichment only) ---
      return apiResponseData.marketGroups.map(
        (marketGroup: MarketGroupType): EnrichedMarketGroup => {
          // marketGroup is now MarketGroupType
          let categoryInfo: CategoryType & { iconSvg?: string; color?: string };

          if (marketGroup.category) {
            const focusAreaData = focusAreaMap.get(marketGroup.category.slug);
            categoryInfo = {
              id: marketGroup.category.id,
              name: focusAreaData?.name || marketGroup.category.name,
              slug: marketGroup.category.slug,
              marketGroups: marketGroup.category.marketGroups,
              iconSvg: focusAreaData?.iconSvg || DEFAULT_FOCUS_AREA.iconSvg,
              color: focusAreaData?.color || '#9CA3AF', // Tailwind gray-400
            };
          } else {
            categoryInfo = {
              id: 'unknown',
              name: 'Unknown',
              slug: 'unknown',
              marketGroups: [],
              iconSvg: DEFAULT_FOCUS_AREA.iconSvg,
              color: '#9CA3AF', // Tailwind gray-400
            };
          }

          const mappedMarkets = (marketGroup.markets || []).map(
            (market): MarketType => ({
              ...market,
              id: market.id.toString(),
              positions: market.positions || [],
            })
          );

          // Get classification
          const classification = getMarketGroupClassification(marketGroup);

          // Return the enriched group WITHOUT fetching epochId here
          return {
            ...marketGroup,
            category: categoryInfo,
            markets: mappedMarkets,
            marketClassification: classification,
          };
        }
      );
    },
    // Consider adding staleTime or gcTime if needed
  });
};

export const useLatestIndexPrice = (market: {
  address: string;
  chainId: number;
  marketId: number;
}) => {
  return useQuery({
    queryKey: [
      'indexPrice',
      `${market.chainId}:${market.address}`,
      market.marketId,
    ],
    queryFn: async () => {
      if (!market.address || !market.chainId || market.marketId === 0) {
        return { timestamp: null, value: null };
      }

      try {
        const { data: indexPriceApiResponse } = await foilApi.post('/graphql', {
          query: print(LATEST_INDEX_PRICE_QUERY),
          variables: {
            address: market.address,
            chainId: market.chainId,
            marketId: market.marketId.toString(),
            from: Math.floor(Date.now() / 1000) - 300,
            to: Math.floor(Date.now() / 1000),
            interval: 60,
          },
        });

        const indexCandlesData = indexPriceApiResponse.indexCandlesFromCache;
        if (
          !indexCandlesData ||
          !indexCandlesData.data ||
          indexCandlesData.data.length === 0
        ) {
          return { timestamp: null, value: null };
        }

        const latestCandle = indexCandlesData.data.reduce(
          (latest: Candle | null, current: Candle) => {
            return !latest || current.timestamp > latest.timestamp
              ? current
              : latest;
          },
          null
        );

        if (!latestCandle) {
          return { timestamp: null, value: null };
        }

        return {
          timestamp: latestCandle.timestamp.toString(),
          value: latestCandle.close,
        };
      } catch (error) {
        console.error('Error fetching latest index price:', error);
        return { timestamp: null, value: null };
      }
    },
    refetchInterval: 12000,
    enabled: !!market.address && !!market.chainId && market.marketId !== 0,
  });
};

export const useMarketCandles = (market: {
  address: string;
  chainId: number;
  marketId: number;
}) => {
  const now = Math.floor(Date.now() / 1000);
  const from = now - 7 * 24 * 60 * 60;
  const to = now;
  const interval = 3600;

  return useQuery<Candle[] | null>({
    queryKey: [
      'marketCandles',
      `${market.chainId}:${market.address}`,
      market.marketId,
    ],
    queryFn: async () => {
      if (!market.address || !market.chainId || market.marketId === 0) {
        return null;
      }

      try {
        const { data } = await foilApi.post('/graphql', {
          query: print(MARKET_CANDLES_QUERY),
          variables: {
            address: market.address,
            chainId: market.chainId,
            marketId: market.marketId.toString(),
            from,
            to,
            interval,
          },
        });

        return data.marketCandlesFromCache.data || [];
      } catch (error) {
        console.error('Error fetching market candles:', error);
        return null;
      }
    },
    enabled: !!market.address && !!market.chainId && market.marketId !== 0,
    refetchInterval: 60000,
  });
};

export const useTotalVolume = (market: {
  address: string;
  chainId: number;
  marketId: number;
}) => {
  return useQuery<number | null>({
    queryKey: [
      'totalVolume',
      `${market.chainId}:${market.address}`,
      market.marketId,
    ],
    queryFn: async () => {
      if (!market.address || !market.chainId || market.marketId === 0) {
        return null;
      }

      try {
        const { data } = await foilApi.post('/graphql', {
          query: print(TOTAL_VOLUME_QUERY),
          variables: {
            marketAddress: market.address,
            chainId: market.chainId,
            marketId: market.marketId,
          },
        });
        return data.totalVolumeByMarket;
      } catch (error) {
        console.error('Error fetching total volume:', error);
        return null;
      }
    },
    enabled: !!market.address && !!market.chainId && market.marketId !== 0,
    refetchInterval: 60000,
  });
};

export const useOpenInterest = (market: {
  address: string;
  chainId: number;
  marketId: number;
}) => {
  return useQuery<number | null>({
    queryKey: [
      'openInterest',
      `${market.chainId}:${market.address}`,
      market.marketId,
    ],
    queryFn: async () => {
      if (!market.address || !market.chainId || market.marketId === 0) {
        return null;
      }

      try {
        const { data, errors } = await foilApi.post('/graphql', {
          query: print(OPEN_INTEREST_QUERY),
          variables: {
            marketAddress: market.address,
            chainId: market.chainId,
          },
        });

        if (errors) {
          console.error('GraphQL errors:', errors);
          return null;
        }

        if (!data || !data.positions) {
          console.log('No positions data received');
          return 0;
        }

        // Filter positions for this specific market and sum collateral for unsettled positions
        const marketPositions = data.positions.filter(
          (position: PositionType) =>
            position.market && position.market.marketId === market.marketId
        );

        const unsettledPositions = marketPositions.filter(
          (position: PositionType) =>
            position.isSettled === false || position.isSettled === null
        );

        // Get collateral decimals from the first position (they should all be the same market group)
        const collateralDecimals =
          marketPositions.length > 0
            ? marketPositions[0].market.marketGroup.collateralDecimals || 18
            : 18;

        return unsettledPositions.reduce(
          (total: number, position: PositionType) => {
            try {
              // Convert from smallest unit to human readable using formatUnits
              if (!position.collateral) {
                return total;
              }
              const collateralBigInt = BigInt(position.collateral);
              const collateralValue = Number(
                formatUnits(collateralBigInt, collateralDecimals)
              );
              return total + collateralValue;
            } catch (error) {
              console.warn(
                'Error parsing collateral value:',
                position.collateral,
                error
              );
              return total;
            }
          },
          0
        );
      } catch (error) {
        console.error('Error fetching open interest:', error);
        return null;
      }
    },
    enabled: Boolean(market.address) && Boolean(market.chainId),
    staleTime: 30000,
    refetchInterval: 60000,
  });
};

export const getLatestPriceFromCandles = (
  candles: Candle[] | null | undefined
): number | null => {
  if (!candles || candles.length === 0) {
    return null;
  }
  const latestCandle = candles.reduce((latest, current) => {
    return !latest || current.timestamp > latest.timestamp ? current : latest;
  });
  const price = parseFloat(latestCandle.close);
  return Number.isNaN(price) ? null : price;
};<|MERGE_RESOLUTION|>--- conflicted
+++ resolved
@@ -133,11 +133,6 @@
       deployTimestamp
       deployTxnBlockNumber
       isCumulative
-<<<<<<< HEAD
-      claimStatementYesOrNumeric
-      claimStatementNo
-=======
->>>>>>> fa585603
       resource {
         id
         name
