--- conflicted
+++ resolved
@@ -1,9 +1,5 @@
 import { gql } from '@apollo/client';
-<<<<<<< HEAD
-import type { Market as MarketType } from '@foil/ui/types/graphql';
-=======
-import type { MarketType } from '@sapience/ui/types';
->>>>>>> fb0de164
+import type { Market as MarketType } from '@sapience/ui/types/graphql';
 import { useQuery } from '@tanstack/react-query';
 import { print } from 'graphql';
 import { useEffect, useState } from 'react';
