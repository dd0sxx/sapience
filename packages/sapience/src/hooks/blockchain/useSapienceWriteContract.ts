'use client';
import { useCallback, useMemo, useRef, useState } from 'react';
import type { useTransactionReceipt } from 'wagmi';
import {
  useWriteContract,
  useSendCalls,
  useConnectorClient,
  useAccount,
} from 'wagmi';
import type { Hash } from 'viem';
import { encodeFunctionData } from 'viem';
import { useWallets, usePrivy } from '@privy-io/react-auth';
import { useRouter } from 'next/navigation';

import { useToast } from '@sapience/sdk/ui/hooks/use-toast';
import { waitForCallsStatus } from 'viem/actions';
import { handleViemError } from '~/utils/blockchain/handleViemError';
import { useChainValidation } from '~/hooks/blockchain/useChainValidation';
import { useMonitorTxStatus } from '~/hooks/blockchain/useMonitorTxStatus';

interface ShareIntentOg {
  imagePath: string;
  params?: Record<string, string | number | boolean | null | undefined>;
}

interface ShareIntentPartial {
  positionId?: string | number;
  og?: ShareIntentOg;
  // Additional optional hints can be added over time
}

interface useSapienceWriteContractProps {
  onSuccess?: (
    receipt: ReturnType<typeof useTransactionReceipt>['data']
  ) => void;
  onError?: (error: Error) => void;
  onTxHash?: (txHash: Hash) => void;
  successMessage?: string;
  fallbackErrorMessage?: string;
  redirectProfileAnchor?: 'trades' | 'parlays' | 'lp' | 'forecasts';
  /**
   * Optional share intent hints. When provided, a durable record will be written
   * to sessionStorage as soon as a tx hash is known (or immediately if not available),
   * before redirecting to the profile page. This enables the profile page to
   * automatically open a share dialog with the correct OG image.
   */
  shareIntent?: ShareIntentPartial;
}

export function useSapienceWriteContract({
  onSuccess,
  onError,
  onTxHash,
  successMessage,
  fallbackErrorMessage = 'Transaction failed',
  redirectProfileAnchor,
  shareIntent,
}: useSapienceWriteContractProps) {
  const { data: client } = useConnectorClient();
  const [txHash, setTxHash] = useState<Hash | undefined>(undefined);
  const { toast } = useToast();
  const [chainId, setChainId] = useState<number | undefined>(undefined);
  const [isSubmitting, setIsSubmitting] = useState<boolean>(false);
  const { wallets } = useWallets();
  const { user, login } = usePrivy();
  const { address: wagmiAddress } = useAccount();
  const router = useRouter();
  const didRedirectRef = useRef(false);
  const didShowSuccessToastRef = useRef(false);
  const embeddedWallet = useMemo(() => {
    const match = wallets?.find(
      (wallet: any) => wallet?.walletClientType === 'privy'
    );
    return match;
  }, [wallets]);
  const isEmbeddedWallet = Boolean(embeddedWallet);
  // Session preference helpers (per-device)
  const getActiveAddressLower = useCallback(() => {
    try {
      const addr = wagmiAddress || (wallets?.[0] as any)?.address;
      return addr ? String(addr).toLowerCase() : '';
    } catch {
      return '';
    }
  }, [wagmiAddress, wallets]);
  const readSessionPref = useCallback(() => {
    try {
      if (typeof window === 'undefined') return { mode: 'per-tx' as const };
      const addr = getActiveAddressLower();
      if (!addr) return { mode: 'per-tx' as const };
      const raw = window.localStorage.getItem(`sapience.session.pref:${addr}`);
      if (!raw) return { mode: 'per-tx' as const };
      const parsed = JSON.parse(raw) as {
        mode?: 'per-tx' | 'session';
        expiry?: number;
      };
      return {
        mode: parsed?.mode === 'session' ? 'session' : 'per-tx',
        expiry: parsed?.expiry,
      } as const;
    } catch {
      return { mode: 'per-tx' as const };
    }
  }, [getActiveAddressLower]);
  const checkSessionStatus = useCallback(async () => {
    try {
      const addr = getActiveAddressLower();
      if (!addr) return { active: false as const };
      const res = await fetch(`/api/session/status?address=${addr}`, {
        method: 'GET',
        credentials: 'include',
      });
      if (!res.ok) return { active: false as const };
      const data = (await res.json()) as { active: boolean; expiry?: number };
      return { active: Boolean(data?.active), expiry: data?.expiry } as const;
    } catch {
      return { active: false as const };
    }
  }, [getActiveAddressLower]);
  const ensureEmbeddedAuth = useCallback(async () => {
    if (!isEmbeddedWallet) return true;
    if (user?.wallet?.id) return true;
    try {
      if (!login) return false;
      await Promise.resolve(login());
      return Boolean(user?.wallet?.id);
    } catch (e) {
      console.error(e);
      return false;
    }
  }, [isEmbeddedWallet, login, user?.wallet?.id]);

  // Unified success toast formatting
  const successTitle = 'Transaction successfully submitted.';
  const successSuffixNote =
    'It may take a few moments for the transaction to be processed and reflected in the app.';
  const formatSuccessDescription = (message?: string) =>
    message && message.length > 0
      ? `${message}\n\n${successSuffixNote}`
      : successSuffixNote;

  // Chain validation
  const { validateAndSwitchChain } = useChainValidation({
    onError: (errorMessage) => {
      toast({
        title: 'Chain Validation Failed',
        description: errorMessage,
        duration: 5000,
        variant: 'destructive',
      });
    },
  });

  // Wagmi write contract hook (async usage; we handle promise resolution ourselves)
  const {
    writeContractAsync,
    isPending: isWritingContract,
    reset: resetWrite,
  } = useWriteContract();

  // Wagmi send calls hook (async usage; we handle promise resolution ourselves)
  const {
    sendCallsAsync,
    isPending: isSendingCalls,
    reset: resetCalls,
  } = useSendCalls();

  const maybeRedirectToProfile = useCallback(() => {
    if (!redirectProfileAnchor) return; // Opt-in only
    if (didRedirectRef.current) return; // Guard against double navigation
    if (typeof window === 'undefined') return; // SSR safety

    try {
      const connectedAddress = wagmiAddress || (wallets?.[0] as any)?.address;
      if (!connectedAddress) return; // No address available yet
      const addressLower = String(connectedAddress).toLowerCase();
      didRedirectRef.current = true;
      const redirectUrl = `/profile/${addressLower}#${redirectProfileAnchor}`;
      router.push(redirectUrl);
    } catch (e) {
      console.error(e);
      // noop on navigation errors
    }
  }, [redirectProfileAnchor, wallets, wagmiAddress, router]);

  // Write durable share intent to sessionStorage
  const writeShareIntent = useCallback(
    (maybeHash?: string) => {
      try {
        if (typeof window === 'undefined') return;
        if (!redirectProfileAnchor) return;
        if (shareIntent === undefined) return; // only write when caller explicitly opts-in

        const connectedAddress = (
          wagmiAddress ||
          (wallets?.[0] as any)?.address ||
          ''
        )
          .toString()
          .toLowerCase();
        if (!connectedAddress) return;

        // Check for temporary trade data stored by Betslip or trade forms
        let tempTradeData = null;
        if (redirectProfileAnchor === 'trades') {
          try {
            const tempData = window.sessionStorage.getItem(
              'sapience:trade-data-temp'
            );
            if (tempData) {
              tempTradeData = JSON.parse(tempData);
              window.sessionStorage.removeItem('sapience:trade-data-temp');
            }
          } catch {
            // ignore
          }
        }

        // Check for temporary LP data stored by LP forms
        let tempLpData = null;
        if (redirectProfileAnchor === 'lp') {
          try {
            const tempData = window.sessionStorage.getItem(
              'sapience:lp-data-temp'
            );
            if (tempData) {
              tempLpData = JSON.parse(tempData);
              window.sessionStorage.removeItem('sapience:lp-data-temp');
            }
          } catch {
            // ignore
          }
        }

        const intent = {
          address: connectedAddress,
          anchor: redirectProfileAnchor,
          clientTimestamp: Date.now(),
          txHash: maybeHash || undefined,
          // Spread all shareIntent properties to allow custom data like tradeData
          ...shareIntent,
          // Add temporary trade data if available
          ...(tempTradeData ? { tradeData: tempTradeData } : {}),
          // Add temporary LP data if available
          ...(tempLpData ? { lpData: tempLpData } : {}),
        } as Record<string, any>;

        window.sessionStorage.setItem(
          'sapience:share-intent',
          JSON.stringify(intent)
        );
      } catch (e) {
        // best-effort only
        console.error(e);
      }
    },
    [redirectProfileAnchor, shareIntent, wagmiAddress, wallets]
  );

  // Custom write contract function that handles chain validation
  const sapienceWriteContract = useCallback(
    async (...args: Parameters<typeof writeContractAsync>) => {
      const _chainId = args[0].chainId;
      if (!_chainId) {
        throw new Error('Chain ID is required');
      }
      setChainId(_chainId);

      try {
        // Reset state
        setTxHash(undefined);
        resetWrite();
        didRedirectRef.current = false;
        didShowSuccessToastRef.current = false;

        // Validate and switch chain if needed
        await validateAndSwitchChain(_chainId);

        // Session preflight for routing/UX
        const { mode: sessionModePref } = readSessionPref();
        const wantsSession = sessionModePref === 'session';
        if (wantsSession) {
          const status = await checkSessionStatus();
          if (!status.active) {
            try {
              toast({
                title: 'Session inactive',
                description:
                  'Proceeding with normal signing. Enable a session in Settings > Account to avoid prompts.',
                duration: 4000,
              });
            } catch {
              /* noop */
            }
          }
        }

        // If using an embedded wallet, route via backend sponsorship endpoint as a single-call batch
        if (isEmbeddedWallet) {
          setIsSubmitting(true);
          const params = args[0];
          const {
            address,
            abi,
            functionName,
            args: fnArgs,
            value,
          } = params as any;
          const calldata = encodeFunctionData({
            abi,
            functionName,
            args: fnArgs,
          });
          const ok = await ensureEmbeddedAuth();
          const walletId = user?.wallet?.id;
          if (!ok || !walletId) {
            throw new Error('Authentication required. Please try again.');
          }
          const response = await fetch('/api/privy/send-calls', {
            method: 'POST',
            headers: {
              'content-type': 'application/json',
            },
            credentials: 'include',
            body: JSON.stringify({
              walletId,
              chainId: Number(_chainId),
              to: address,
              data: calldata,
              value: value ?? '0x0',
              sponsor: true,
            }),
          });
          if (!response.ok) {
            const errText = await response.text();
            // Minimal debug info to help diagnose missing fields during development
            if (
              typeof console !== 'undefined' &&
              typeof console.warn === 'function'
            ) {
              console.warn('[Privy send-calls] request body', {
                walletId,
                chainId: _chainId,
                to: address,
                hasData: Boolean(calldata),
              });
            }
            throw new Error(errText || 'Sponsored transaction request failed');
          }
          const data = await response.json();
          const maybeHash: string | undefined =
            data?.receipts?.[0]?.transactionHash ||
            data?.transactionHash ||
            data?.txHash;
          if (maybeHash) {
            // Persist share intent before redirect
            writeShareIntent(maybeHash);
            // Redirect as soon as a tx hash is known
            maybeRedirectToProfile();
            // Show success toast after navigation so it appears on profile
            try {
              toast({
                title: successTitle,
                description: formatSuccessDescription(successMessage),
                duration: 5000,
              });
              didShowSuccessToastRef.current = true;
            } catch (e) {
              console.error(e);
            }
            onTxHash?.(maybeHash as Hash);
            setTxHash(maybeHash as Hash);
            setIsSubmitting(false);
          } else {
            // No hash available; persist minimal intent then redirect
            writeShareIntent(undefined);
            // Redirect before showing success toast
            maybeRedirectToProfile();
            toast({
              title: successTitle,
              description: formatSuccessDescription(successMessage),
              duration: 5000,
            });
            onSuccess?.(undefined as any);
            didShowSuccessToastRef.current = true;
            setIsSubmitting(false);
          }
        } else {
          // Execute the transaction and set hash when resolved
          const hash = await writeContractAsync(...args);
          // Persist share intent before redirect
          writeShareIntent(hash);
          // Redirect as soon as a tx hash is known
          maybeRedirectToProfile();
          // Show success toast after navigation so it appears on profile
          try {
            toast({
              title: successTitle,
              description: formatSuccessDescription(successMessage),
              duration: 5000,
            });
            didShowSuccessToastRef.current = true;
          } catch (e) {
            console.error(e);
          }
          onTxHash?.(hash);
          setTxHash(hash);
        }
      } catch (error) {
        setIsSubmitting(false);
        toast({
          title: 'Transaction Failed',
          description: handleViemError(error, fallbackErrorMessage),
          duration: 5000,
          variant: 'destructive',
        });
        onError?.(error as Error);
      }
    },
    [
      resetWrite,
      validateAndSwitchChain,
      writeContractAsync,
      isEmbeddedWallet,
      embeddedWallet,
      toast,
      fallbackErrorMessage,
      onError,
      onTxHash,
      user,
      maybeRedirectToProfile,
<<<<<<< HEAD
      readSessionPref,
      checkSessionStatus,
=======
      writeShareIntent,
>>>>>>> c0b4c044
    ]
  );

  // Custom send calls function that handles chain validation
  const sapienceSendCalls = useCallback(
    async (...args: Parameters<typeof sendCallsAsync>) => {
      const _chainId = args[0].chainId;
      if (!_chainId) {
        throw new Error('Chain ID is required');
      }

      setChainId(_chainId);
      try {
        // Reset state
        setTxHash(undefined);
        resetCalls();
        didRedirectRef.current = false;
        didShowSuccessToastRef.current = false;

        // Validate and switch chain if needed
        await validateAndSwitchChain(_chainId);
        // Session preflight for routing/UX
        const { mode: sessionModePref } = readSessionPref();
        const wantsSession = sessionModePref === 'session';
        if (wantsSession) {
          const status = await checkSessionStatus();
          if (!status.active) {
            try {
              toast({
                title: 'Session inactive',
                description:
                  'Proceeding with normal signing. Enable a session in Settings > Account to avoid prompts.',
                duration: 4000,
              });
            } catch {
              /* noop */
            }
          }
        }
        // Execute the batch calls
        const data = isEmbeddedWallet
          ? // Route via backend sponsorship endpoint for embedded wallets
            await (async () => {
              setIsSubmitting(true);
              const body = (args[0] as any) ?? {};
              const calls = Array.isArray(body?.calls) ? body.calls : [];
              let lastResult: any = undefined;
              const ok = await ensureEmbeddedAuth();
              const walletId = user?.wallet?.id;
              if (!ok || !walletId) {
                throw new Error('Authentication required. Please try again.');
              }
              // Execute each call sequentially as individual sponsored txs
              for (const call of calls) {
                const response = await fetch('/api/privy/send-calls', {
                  method: 'POST',
                  headers: {
                    'content-type': 'application/json',
                  },
                  credentials: 'include',
                  body: JSON.stringify({
                    walletId,
                    chainId: Number(_chainId),
                    to: call.to,
                    data: call.data,
                    value: call.value ?? '0x0',
                    sponsor: true,
                  }),
                });
                if (!response.ok) {
                  const errText = await response.text();
                  if (
                    typeof console !== 'undefined' &&
                    typeof console.warn === 'function'
                  ) {
                    console.warn('[Privy send-calls batch] request body', {
                      walletId,
                      chainId: _chainId,
                      to: call.to,
                      hasData: Boolean(call.data),
                    });
                  }
                  throw new Error(
                    errText || 'Sponsored transaction request failed'
                  );
                }
                lastResult = await response.json();
              }
              setIsSubmitting(false);
              return lastResult;
            })()
          : // Use wallet_sendCalls with fallback for non-embedded wallets
            await sendCallsAsync({
              ...(args[0] as any),
              experimental_fallback: true,
            });
        // If the wallet supports EIP-5792, we can poll for calls status using the returned id.
        // If it does not (fallback path), `waitForCallsStatus` may throw or `id` may be unusable.
        try {
          if (!isEmbeddedWallet && data?.id) {
            const result = await waitForCallsStatus(client!, { id: data.id });
            const transactionHash = result?.receipts?.[0]?.transactionHash;
            if (transactionHash) {
              // Persist share intent before redirect
              writeShareIntent(transactionHash);
              // Redirect as soon as a tx hash is known
              maybeRedirectToProfile();
              // Show success toast after navigation so it appears on profile
              try {
                toast({
                  title: successTitle,
                  description: formatSuccessDescription(successMessage),
                  duration: 5000,
                });
                didShowSuccessToastRef.current = true;
              } catch (e) {
                console.error(e);
              }
              onTxHash?.(transactionHash);
              setTxHash(transactionHash);
              setIsSubmitting(false);
            } else {
              // No tx hash available from aggregator; consider operation successful.
              // Redirect before showing success toast
              writeShareIntent(undefined);
              maybeRedirectToProfile();
              toast({
                title: successTitle,
                description: formatSuccessDescription(successMessage),
                duration: 5000,
              });
              onSuccess?.(undefined as any);
              didShowSuccessToastRef.current = true;
            }
          } else {
            // Embedded path or fallback path without aggregator id.
            const transactionHash =
              data?.receipts?.[0]?.transactionHash ||
              data?.transactionHash ||
              data?.txHash;
            if (transactionHash) {
              // Persist share intent before redirect
              writeShareIntent(transactionHash);
              // Redirect as soon as a tx hash is known
              maybeRedirectToProfile();
              // Show success toast after navigation so it appears on profile
              try {
                toast({
                  title: successTitle,
                  description: formatSuccessDescription(successMessage),
                  duration: 5000,
                });
                didShowSuccessToastRef.current = true;
              } catch (e) {
                console.error(e);
              }
              onTxHash?.(transactionHash);
              setTxHash(transactionHash);
              setIsSubmitting(false);
              return;
            }
            // Fallback path without aggregator id.
            // Redirect before showing success toast
            writeShareIntent(undefined);
            maybeRedirectToProfile();
            toast({
              title: successTitle,
              description: formatSuccessDescription(successMessage),
              duration: 5000,
            });
            onSuccess?.(undefined as any);
            didShowSuccessToastRef.current = true;
            setIsSubmitting(false);
          }
        } catch (e) {
          console.error(e);
          // `wallet_getCallsStatus` unsupported or failed; assume success since `sendCalls` resolved.
          // Redirect before showing success toast
          writeShareIntent(undefined);
          maybeRedirectToProfile();
          toast({
            title: successTitle,
            description: formatSuccessDescription(successMessage),
            duration: 5000,
          });
          onSuccess?.(undefined as any);
          didShowSuccessToastRef.current = true;
          setIsSubmitting(false);
        }
      } catch (error) {
        setIsSubmitting(false);
        toast({
          title: 'Transaction Failed',
          description: handleViemError(error, fallbackErrorMessage),
          duration: 5000,
          variant: 'destructive',
        });
        onError?.(error as Error);
      }
    },
    [
      resetCalls,
      validateAndSwitchChain,
      sendCallsAsync,
      client,
      embeddedWallet,
      toast,
      fallbackErrorMessage,
      onError,
      onTxHash,
      isEmbeddedWallet,
      user,
      maybeRedirectToProfile,
    ]
  );

  const handleTxSuccess = useCallback(
    (receipt: ReturnType<typeof useTransactionReceipt>['data']) => {
      if (!txHash) return;
      // Avoid duplicate success toast if already shown after redirect
      if (!didShowSuccessToastRef.current) {
        toast({
          title: successTitle,
          description: formatSuccessDescription(successMessage),
          duration: 5000,
        });
      }
      onSuccess?.(receipt);
      setTxHash(undefined);
      setIsSubmitting(false);
      didShowSuccessToastRef.current = false;
    },
    [txHash, toast, successMessage, onSuccess]
  );

  const handleTxError = useCallback(
    (error: Error) => {
      if (!txHash) return;

      toast({
        title: 'Transaction Failed',
        description: handleViemError(error, fallbackErrorMessage),
        duration: 5000,
        variant: 'destructive',
      });

      onError?.(error);
      setTxHash(undefined);
      setIsSubmitting(false);
    },
    [txHash, toast, fallbackErrorMessage, onError]
  );

  // Transaction monitoring via useMonitorTxStatus with stable callbacks
  const { isPending: txPending } = useMonitorTxStatus({
    hash: txHash,
    chainId,
    onSuccess: handleTxSuccess,
    onError: handleTxError,
  });

  const isMining = Boolean(txHash) && Boolean(txPending);

  return useMemo(
    () => ({
      writeContract: sapienceWriteContract,
      sendCalls: sapienceSendCalls,
      isPending:
        isWritingContract || isSendingCalls || isMining || isSubmitting,
      reset: resetWrite,
      resetCalls,
    }),
    [
      sapienceWriteContract,
      sapienceSendCalls,
      isWritingContract,
      isSendingCalls,
      isMining,
      isSubmitting,
      resetWrite,
      resetCalls,
    ]
  );
}<|MERGE_RESOLUTION|>--- conflicted
+++ resolved
@@ -429,12 +429,9 @@
       onTxHash,
       user,
       maybeRedirectToProfile,
-<<<<<<< HEAD
       readSessionPref,
       checkSessionStatus,
-=======
       writeShareIntent,
->>>>>>> c0b4c044
     ]
   );
 
