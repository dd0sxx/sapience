import { useCallback, useMemo, useState } from 'react';
import type { useTransaction } from 'wagmi';
import { useWriteContract, useSendCalls, useConnectorClient } from 'wagmi';
import type { Hash } from 'viem';
import { encodeFunctionData } from 'viem';
import { useWallets, usePrivy } from '@privy-io/react-auth';

import { useToast } from '@sapience/ui/hooks/use-toast';
import { waitForCallsStatus } from 'viem/actions';
import { handleViemError } from '~/utils/blockchain/handleViemError';
import { useChainValidation } from '~/hooks/blockchain/useChainValidation';
import { useMonitorTxStatus } from '~/hooks/blockchain/useMonitorTxStatus';

interface useSapienceWriteContractProps {
  onSuccess?: (receipt: ReturnType<typeof useTransaction>['data']) => void;
  onError?: (error: Error) => void;
  onTxHash?: (txHash: Hash) => void;
  successMessage?: string;
  fallbackErrorMessage?: string;
}

export function useSapienceWriteContract({
  onSuccess,
  onError,
  onTxHash,
  successMessage,
  fallbackErrorMessage = 'Transaction failed',
}: useSapienceWriteContractProps) {
  const { data: client } = useConnectorClient();
  const [txHash, setTxHash] = useState<Hash | undefined>(undefined);
  const { toast } = useToast();
  const [chainId, setChainId] = useState<number | undefined>(undefined);
  const { wallets } = useWallets();
  const { user } = usePrivy();
  const embeddedWallet = useMemo(() => {
    const match = wallets?.find(
      (wallet) => (wallet as any)?.walletClientType === 'privy'
    );
    return match;
  }, [wallets]);
  const isEmbeddedWallet = Boolean(embeddedWallet);

  // Chain validation
  const { validateAndSwitchChain } = useChainValidation({
    onError: (errorMessage) => {
      toast({
        title: 'Chain Validation Failed',
        description: errorMessage,
        duration: 5000,
        variant: 'destructive',
      });
    },
  });

  // Wagmi write contract hook (async usage; we handle promise resolution ourselves)
  const {
    writeContractAsync,
    isPending: isWritingContract,
    reset: resetWrite,
  } = useWriteContract();

  // Wagmi send calls hook (async usage; we handle promise resolution ourselves)
  const {
    sendCallsAsync,
    isPending: isSendingCalls,
    reset: resetCalls,
  } = useSendCalls();

  // Custom write contract function that handles chain validation
  const sapienceWriteContract = useCallback(
    async (...args: Parameters<typeof writeContractAsync>) => {
      const _chainId = args[0].chainId;
      if (!_chainId) {
        throw new Error('Chain ID is required');
      }
      setChainId(_chainId);

      try {
        // Reset state
        setTxHash(undefined);
        resetWrite();

        // Validate and switch chain if needed
        await validateAndSwitchChain(_chainId);

        // If using an embedded wallet, route via backend sponsorship endpoint as a single-call batch
        if (isEmbeddedWallet) {
          const params = args[0];
          const {
            address,
            abi,
            functionName,
            args: fnArgs,
            value,
          } = params as any;
          const calldata = encodeFunctionData({
            abi,
            functionName,
            args: fnArgs,
          });
          const walletId = user?.wallet?.id;
          if (!walletId) {
            throw new Error(
              'Embedded walletId not found for sponsorship. Please relogin.'
            );
          }
          const response = await fetch('/api/privy/send-calls', {
            method: 'POST',
            headers: {
              'content-type': 'application/json',
            },
            credentials: 'include',
            body: JSON.stringify({
              walletId,
              chainId: Number(_chainId),
              to: address,
              data: calldata,
              value: value ?? '0x0',
              sponsor: true,
            }),
          });
          if (!response.ok) {
            const errText = await response.text();
            // Minimal debug info to help diagnose missing fields during development
            if (
              typeof console !== 'undefined' &&
              typeof console.warn === 'function'
            ) {
              console.warn('[Privy send-calls] request body', {
                walletId,
                chainId: _chainId,
                to: address,
                hasData: Boolean(calldata),
              });
            }
            throw new Error(errText || 'Sponsored transaction request failed');
          }
          const data = await response.json();
          const maybeHash: string | undefined =
            data?.receipts?.[0]?.transactionHash ||
            data?.transactionHash ||
            data?.txHash;
          if (maybeHash) {
            onTxHash?.(maybeHash as Hash);
            setTxHash(maybeHash as Hash);
          } else {
            toast({
              title: 'Success',
              description: successMessage,
              duration: 5000,
            });
            onSuccess?.(undefined as any);
          }
        } else {
          // Execute the transaction and set hash when resolved
          const hash = await writeContractAsync(...args);
          onTxHash?.(hash);
          setTxHash(hash);
        }
      } catch (error) {
        toast({
          title: 'Transaction Failed',
          description: handleViemError(error, fallbackErrorMessage),
          duration: 5000,
          variant: 'destructive',
        });
        onError?.(error as Error);
      }
    },
    [
      resetWrite,
      validateAndSwitchChain,
      writeContractAsync,
      isEmbeddedWallet,
      embeddedWallet,
      toast,
      fallbackErrorMessage,
      onError,
      onTxHash,
      user,
    ]
  );

  // Custom send calls function that handles chain validation
  const sapienceSendCalls = useCallback(
    async (...args: Parameters<typeof sendCallsAsync>) => {
      const _chainId = args[0].chainId;
      if (!_chainId) {
        throw new Error('Chain ID is required');
      }

      setChainId(_chainId);
      try {
        // Reset state
        setTxHash(undefined);
        resetCalls();

        // Validate and switch chain if needed
        await validateAndSwitchChain(_chainId);
        // Execute the batch calls
        const data = isEmbeddedWallet
          ? // Route via backend sponsorship endpoint for embedded wallets
            await (async () => {
              const body = (args[0] as any) ?? {};
              const calls = Array.isArray(body?.calls) ? body.calls : [];
              let lastResult: any = undefined;
              const walletId = user?.wallet?.id;
              if (!walletId) {
                throw new Error(
                  'Embedded walletId not found for sponsorship. Please relogin.'
                );
              }
              // Execute each call sequentially as individual sponsored txs
              for (const call of calls) {
                const response = await fetch('/api/privy/send-calls', {
                  method: 'POST',
                  headers: {
                    'content-type': 'application/json',
                  },
                  credentials: 'include',
                  body: JSON.stringify({
                    walletId,
                    chainId: Number(_chainId),
                    to: call.to,
                    data: call.data,
                    value: call.value ?? '0x0',
                    sponsor: true,
                  }),
                });
                if (!response.ok) {
                  const errText = await response.text();
                  if (
                    typeof console !== 'undefined' &&
                    typeof console.warn === 'function'
                  ) {
                    console.warn('[Privy send-calls batch] request body', {
                      walletId,
                      chainId: _chainId,
                      to: call.to,
                      hasData: Boolean(call.data),
                    });
                  }
                  throw new Error(
                    errText || 'Sponsored transaction request failed'
                  );
                }
                lastResult = await response.json();
              }
              return lastResult;
            })()
          : // Use wallet_sendCalls with fallback for non-embedded wallets
            await sendCallsAsync({
              ...(args[0] as any),
              experimental_fallback: true,
            });
        // If the wallet supports EIP-5792, we can poll for calls status using the returned id.
        // If it does not (fallback path), `waitForCallsStatus` may throw or `id` may be unusable.
        try {
          if (!isEmbeddedWallet && data?.id) {
            const result = await waitForCallsStatus(client!, { id: data.id });
            const transactionHash = result?.receipts?.[0]?.transactionHash;
            if (transactionHash) {
              onTxHash?.(transactionHash);
              setTxHash(transactionHash);
            } else {
              // No tx hash available from aggregator; consider operation successful.
              toast({
                title: 'Success',
                description: successMessage,
                duration: 5000,
              });
              onSuccess?.(undefined as any);
            }
          } else {
            // Embedded path or fallback path without aggregator id.
            const transactionHash =
              data?.receipts?.[0]?.transactionHash ||
              data?.transactionHash ||
              data?.txHash;
            if (transactionHash) {
              onTxHash?.(transactionHash);
              setTxHash(transactionHash);
              return;
            }
            // Fallback path without aggregator id.
            toast({
              title: 'Success',
              description: successMessage,
              duration: 5000,
            });
            onSuccess?.(undefined as any);
          }
        } catch {
          // `wallet_getCallsStatus` unsupported or failed; assume success since `sendCalls` resolved.
          toast({
            title: 'Success',
            description: successMessage,
            duration: 5000,
          });
          onSuccess?.(undefined as any);
        }
      } catch (error) {
        toast({
          title: 'Transaction Failed',
          description: handleViemError(error, fallbackErrorMessage),
          duration: 5000,
          variant: 'destructive',
        });
        onError?.(error as Error);
      }
    },
    [
      resetCalls,
      validateAndSwitchChain,
      sendCallsAsync,
      client,
<<<<<<< HEAD
      onTxHash,
=======
      embeddedWallet,
>>>>>>> 0b89c149
      toast,
      successMessage,
      onSuccess,
      fallbackErrorMessage,
      onError,
<<<<<<< HEAD
=======
      onTxHash,
      isEmbeddedWallet,
      user,
>>>>>>> 0b89c149
    ]
  );

  const handleTxSuccess = useCallback(
    (receipt: ReturnType<typeof useTransaction>['data']) => {
      if (!txHash) return;

      toast({
        title: 'Success',
        description: successMessage,
        duration: 5000,
      });

      onSuccess?.(receipt);
      setTxHash(undefined);
    },
    [txHash, toast, successMessage, onSuccess]
  );

  const handleTxError = useCallback(
    (error: Error) => {
      if (!txHash) return;

      toast({
        title: 'Transaction Failed',
        description: handleViemError(error, fallbackErrorMessage),
        duration: 5000,
        variant: 'destructive',
      });

      onError?.(error);
      setTxHash(undefined);
    },
    [txHash, toast, fallbackErrorMessage, onError]
  );

  // Transaction monitoring via useMonitorTxStatus with stable callbacks
  const { isPending: txPending } = useMonitorTxStatus({
    hash: txHash,
    chainId,
    onSuccess: handleTxSuccess,
    onError: handleTxError,
  });

  const isMining = Boolean(txHash) && Boolean(txPending);

  return useMemo(
    () => ({
      writeContract: sapienceWriteContract,
      sendCalls: sapienceSendCalls,
      isPending: isWritingContract || isSendingCalls || isMining,
      reset: resetWrite,
      resetCalls,
    }),
    [
      sapienceWriteContract,
      sapienceSendCalls,
      isWritingContract,
      isSendingCalls,
      isMining,
      resetWrite,
      resetCalls,
    ]
  );
}<|MERGE_RESOLUTION|>--- conflicted
+++ resolved
@@ -314,22 +314,15 @@
       validateAndSwitchChain,
       sendCallsAsync,
       client,
-<<<<<<< HEAD
-      onTxHash,
-=======
       embeddedWallet,
->>>>>>> 0b89c149
       toast,
       successMessage,
       onSuccess,
       fallbackErrorMessage,
       onError,
-<<<<<<< HEAD
-=======
       onTxHash,
       isEmbeddedWallet,
       user,
->>>>>>> 0b89c149
     ]
   );
 
