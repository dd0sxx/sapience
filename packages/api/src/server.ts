import { initializeDataSource } from './db';
<<<<<<< HEAD
import prisma from './db';
=======
>>>>>>> ae807ace
import { expressMiddleware } from '@apollo/server/express4';
import { createLoaders } from './graphql/loaders';
import { app } from './app';
import dotenv from 'dotenv';
import path, { dirname } from 'path';
import { fileURLToPath } from 'url';
import { initSentry } from './instrument';
import { initializeApolloServer } from './graphql/startApolloServer';
import Sentry from './instrument';
import { NextFunction, Request, Response } from 'express';
import { initializeFixtures } from './fixtures';
import { handleMcpAppRequests } from './routes/mcp';

const PORT = 3001;

// Load environment variables
const __filename = fileURLToPath(import.meta.url);
const __dirname = dirname(__filename);
dotenv.config({ path: path.resolve(__dirname, '../.env') });

initSentry();

const startServer = async () => {
  await initializeDataSource();

  if (
    process.env.NODE_ENV === 'development' &&
    process.env.DATABASE_URL?.includes('render')
  ) {
    console.log(
      'Skipping fixtures initialization since we are in development mode and using production database'
    );
  } else {
    // Initialize fixtures from fixtures.json
    await initializeFixtures();
  }

  const apolloServer = await initializeApolloServer();

  // Add GraphQL endpoint
  app.use(
    '/graphql',
    expressMiddleware(apolloServer, {
      context: async () => ({
        loaders: createLoaders(),
      }),
    })
  );

  handleMcpAppRequests(app, '/mcp');

  app.listen(PORT, () => {
    console.log(`Server is running on port ${PORT}`);
    console.log(`GraphQL endpoint available at /graphql`);
  });

  // Only set up Sentry error handling in production
  if (process.env.NODE_ENV === 'production') {
    Sentry.setupExpressErrorHandler(app);
  }

<<<<<<< HEAD
  console.log('ResourcePerformanceManager - Starting');

  let resources;
  if (
    process.env.NODE_ENV === 'development' &&
    process.env.DATABASE_URL?.includes('render')
  ) {
    console.log(
      "WARNING: Initializing resources selectively so that we don't have to cache everything"
    );
    resources = (await prisma.resource.findMany()).filter((res) => res.id === 8) as any;
  } else {
    resources = await prisma.resource.findMany() as any;
  }

  const resourcePerformanceManager = ResourcePerformanceManager.getInstance();
  await resourcePerformanceManager.initialize(resources);
  console.log('ResourcePerformanceManager - Initialized');

=======
>>>>>>> ae807ace
  // Global error handle
  // Needs the unused _next parameter to be passed in: https://expressjs.com/en/guide/error-handling.html
  // eslint-disable-next-line @typescript-eslint/no-unused-vars
  app.use((err: Error, _req: Request, res: Response, _next: NextFunction) => {
    console.error('An error occurred:', err.message);
    res.status(500).json({ error: 'Internal server error' });
  });
};

try {
  await startServer();
} catch (e) {
  console.error('Unable to start server: ', e);
}<|MERGE_RESOLUTION|>--- conflicted
+++ resolved
@@ -1,8 +1,5 @@
 import { initializeDataSource } from './db';
-<<<<<<< HEAD
 import prisma from './db';
-=======
->>>>>>> ae807ace
 import { expressMiddleware } from '@apollo/server/express4';
 import { createLoaders } from './graphql/loaders';
 import { app } from './app';
@@ -64,7 +61,6 @@
     Sentry.setupExpressErrorHandler(app);
   }
 
-<<<<<<< HEAD
   console.log('ResourcePerformanceManager - Starting');
 
   let resources;
@@ -84,8 +80,6 @@
   await resourcePerformanceManager.initialize(resources);
   console.log('ResourcePerformanceManager - Initialized');
 
-=======
->>>>>>> ae807ace
   // Global error handle
   // Needs the unused _next parameter to be passed in: https://expressjs.com/en/guide/error-handling.html
   // eslint-disable-next-line @typescript-eslint/no-unused-vars
