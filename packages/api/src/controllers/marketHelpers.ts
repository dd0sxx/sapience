import 'tsconfig-paths/register';
import prisma from '../db';
import { PublicClient, erc20Abi } from 'viem';
import { Decimal } from 'generated/prisma/runtime/library';
import type {
  Transaction,
  Event,
  Position,
  Market,
  MarketGroup,
} from '../../generated/prisma';
import { transaction_type_enum as TransactionType } from '../../generated/prisma';
import {
  Deployment,
  MarketCreatedEventLog,
  MarketGroupCreatedUpdatedEventLog,
  TradePositionEventLog,
  MarketData,
  EventType,
  MarketParams,
} from '../interfaces';
import { getBlockByTimestamp, getProviderForChain } from '../utils/utils';
import Sapience from '@sapience/protocol/deployments/Sapience.json';

/**
 * Handles a Transfer event by updating the owner of the corresponding Position.
 * @param event The Transfer event
 */
export const handleTransferEvent = async (
  event: Event & { market_group: MarketGroup }
) => {
  const args = getLogDataArgs(event.logData);
  const { to, tokenId } = args;

  if (!to || !tokenId) {
    console.log('Missing required fields in transfer event:', Event);
    return;
  }

  const existingPosition = await prisma.position.findFirst({
    where: {
      positionId: Number(tokenId),
      market: {
        market_group: {
          address: event.market_group.address?.toLowerCase(),
          chainId: event.market_group.chainId,
        },
      },
    },
  });

  if (!existingPosition) {
    // Ignore the transfer event until the position is created from another event
    console.log('Position not found for transfer event: ', Event);
    return;
  }

  await prisma.position.update({
    where: { id: existingPosition.id },
    data: { owner: (to as string).toLowerCase() },
  });

  console.log(`Updated owner of position ${tokenId} to ${to}`);
};

/**
 * Handles a Transfer event by updating the owner of the corresponding Position.
 * @param event The Transfer event
 */
export const handlePositionSettledEvent = async (event: Event) => {
  const args = getLogDataArgs(event.logData);
  const { positionId } = args;

  if (!positionId) {
    console.log('Missing positionId in settled event:', Event);
    return;
  }

  const existingPosition = await prisma.position.findFirst({
    where: {
      positionId: Number(positionId),
    },
  });

  if (!existingPosition) {
    // Ignore the settled event until the position is created from another event
    console.log('Position not found for settled event: ', Event);
    return;
  }

  await prisma.position.update({
    where: { id: existingPosition.id },
    data: { isSettled: true },
  });

  console.log(`Updated isSettled state of position ${positionId} to true`);
};

/**
 * Creates or modifies a Position in the database based on the given Transaction.
 * @param transaction the Transaction to use for creating/modifying the position
 */
export const createOrModifyPositionFromTransaction = async (
  transaction: Transaction & {
    event: Event & { market_group: MarketGroup };
    position?: Position | null;
  }
) => {
  try {
    const eventArgs = getLogDataArgs(transaction.event.logData);
    let marketId = eventArgs.marketId;
    let market: Market | undefined;

    if (!marketId) {
      const positionId = eventArgs.positionId;

      const markets = await prisma.market.findMany({
        where: {
          market_group: {
            address: transaction.event.market_group.address?.toLowerCase(),
            chainId: transaction.event.market_group.chainId,
          },
        },
        include: {
          position: true,
        },
      });

      let found = false;
      for (const currentMarket of markets) {
        const position = currentMarket.position.find(
          (p: Position) => p.positionId === Number(positionId)
        );
        if (position) {
          market = currentMarket;
          marketId = currentMarket.marketId;
          found = true;
          break;
        }
      }

      if (!found) {
        throw new Error(`Market not found for position id ${positionId}`);
      }
    } else {
      const foundMarket = await prisma.market.findFirst({
        where: {
          marketId: Number(marketId),
          market_group: {
            address: transaction.event.market_group.address?.toLowerCase(),
          },
        },
      });

      if (!foundMarket) {
        console.error(
          'Market not found: ',
          marketId,
          'market:',
          transaction.event.market_group.address
        );
        throw new Error(`Market not found: ${marketId}`);
      }
      market = foundMarket;
    }

    if (!market) {
      throw new Error('Market is undefined');
    }

    const positionId = Number(eventArgs.positionId);
    if (isNaN(positionId)) {
      console.error('Invalid positionId:', eventArgs.positionId);
      return;
    }

    const existingPosition = await prisma.position.findFirst({
      where: {
        market: {
          marketId: Number(marketId),
          market_group: {
            address: transaction.event.market_group.address?.toLowerCase(),
          },
        },
        positionId: positionId,
      },
      include: {
        transaction: {
          include: {
            event: true,
            market_price: true,
            collateral_transfer: true,
          },
        },
        market: {
          include: {
            market_group: true,
          },
        },
      },
    });

    let savedPosition: Position;

    if (existingPosition) {
      console.log('Found existing position:', existingPosition.id);

      // Update existing position
      savedPosition = await prisma.position.update({
        where: { id: existingPosition.id },
        data: {
          positionId: positionId,
          marketId: market.id,
          owner: (
            (eventArgs.sender as string) ||
            existingPosition.owner ||
            ''
          ).toLowerCase(),
          isLP: isLpPosition(transaction),
          baseToken: toDecimal(eventArgs.positionVgasAmount || '0'),
          quoteToken: toDecimal(eventArgs.positionVethAmount || '0'),
          borrowedBaseToken: toDecimal(eventArgs.positionBorrowedVgas || '0'),
          borrowedQuoteToken: toDecimal(eventArgs.positionBorrowedVeth || '0'),
          collateral: toDecimal(eventArgs.positionCollateralAmount || '0'),
          lpBaseToken: toDecimal(
            eventArgs.loanAmount0 || eventArgs.addedAmount0 || '0'
          ),
          lpQuoteToken: toDecimal(
            eventArgs.loanAmount1 || eventArgs.addedAmount1 || '0'
          ),
          highPriceTick: toDecimal(
            eventArgs.upperTick || existingPosition.highPriceTick || '0'
          ),
          lowPriceTick: toDecimal(
            eventArgs.lowerTick || existingPosition.lowPriceTick || '0'
          ),
          isSettled: existingPosition.isSettled ?? false,
        },
      });
    } else {
      console.log('Creating new position for positionId:', positionId);

      // Create new position
      savedPosition = await prisma.position.create({
        data: {
          positionId: positionId,
          marketId: market.id,
          owner: ((eventArgs.sender as string) || '').toLowerCase(),
          isLP: isLpPosition(transaction),
          baseToken: toDecimal(eventArgs.positionVgasAmount || '0'),
          quoteToken: toDecimal(eventArgs.positionVethAmount || '0'),
          borrowedBaseToken: toDecimal(eventArgs.positionBorrowedVgas || '0'),
          borrowedQuoteToken: toDecimal(eventArgs.positionBorrowedVeth || '0'),
          collateral: toDecimal(eventArgs.positionCollateralAmount || '0'),
          lpBaseToken: toDecimal(
            eventArgs.loanAmount0 || eventArgs.addedAmount0 || '0'
          ),
          lpQuoteToken: toDecimal(
            eventArgs.loanAmount1 || eventArgs.addedAmount1 || '0'
          ),
          highPriceTick: toDecimal(eventArgs.upperTick || '0'),
          lowPriceTick: toDecimal(eventArgs.lowerTick || '0'),
          isSettled: false,
        },
      });
    }

    // Update the transaction to reference this position
    await prisma.transaction.update({
      where: { id: transaction.id },
      data: { positionId: savedPosition.id },
    });

    console.log('Position saved successfully:', savedPosition.id);
    return savedPosition;
  } catch (error) {
    console.error('Error in createOrModifyPositionFromTransaction:', error);
    throw error;
  }
};

const updateTransactionStateFromEvent = (
  transaction: Transaction & {
    event: Event & { market_group: MarketGroup };
    position?: Position | null;
  },
  event: Event
) => {
  const eventArgs = getLogDataArgs(event.logData);

  // Latest position state
  transaction.baseToken = toDecimal(eventArgs.positionVgasAmount || '0');
  transaction.quoteToken = toDecimal(eventArgs.positionVethAmount || '0');
  transaction.borrowedBaseToken = toDecimal(
    eventArgs.positionBorrowedVgas || '0'
  );
  transaction.borrowedQuoteToken = toDecimal(
    eventArgs.positionBorrowedVeth || '0'
  );
  transaction.collateral = toDecimal(eventArgs.positionCollateralAmount || '0');

  if (eventArgs.tradeRatio) {
    transaction.tradeRatioD18 = toDecimal(eventArgs.tradeRatio);
  }
};

/**
 * Find or create a CollateralTransfer for a Transaction.
 * @param transaction the Transaction to find or create a CollateralTransfer for
 */
export const insertCollateralTransfer = async (
  transaction: Transaction & {
    event: Event & { market_group: MarketGroup };
    position?: Position | null;
  }
) => {
  const eventArgs = getLogDataArgs(transaction.event.logData);

  if (!eventArgs.deltaCollateral || eventArgs.deltaCollateral == '0') {
    console.log('Delta collateral not found in eventArgs');
    return;
  }

  // Check if a collateral transfer already exists for this transaction hash
  const existingTransfer = await prisma.collateralTransfer.findFirst({
    where: { transactionHash: transaction.event.transactionHash },
  });

  if (existingTransfer) {
    // If it exists, update the transaction to reference it
    await prisma.transaction.update({
      where: { id: transaction.id },
      data: { collateralTransferId: existingTransfer.id },
    });
    return;
  }

  // Create a new one if it doesn't exist
  const transfer = await prisma.collateralTransfer.create({
    data: {
      transactionHash: transaction.event.transactionHash,
      timestamp: Number(transaction.event.timestamp),
      owner: ((eventArgs.sender as string) || '').toLowerCase(),
      collateral: toDecimal(eventArgs.deltaCollateral),
    },
  });

  // Update transaction to reference the transfer
  await prisma.transaction.update({
    where: { id: transaction.id },
    data: { collateralTransferId: transfer.id },
  });
};

/**
 * Create a MarketPrice for a Transaction.
 * @param transaction the Transaction to create a MarketPrice for
 */
export const insertMarketPrice = async (
  transaction: Transaction & {
    event: Event & { market_group: MarketGroup };
    position?: Position | null;
  }
) => {
  if (
    transaction.type === TransactionType.long ||
    transaction.type === TransactionType.short
  ) {
    const args = getLogDataArgs(transaction.event.logData);

    // Create a new market price
    const newMp = await prisma.marketPrice.create({
      data: {
        value: toDecimal(args.finalPrice || '0'),
        timestamp: transaction.event.timestamp,
      },
    });

    // Update transaction to reference the market price
    await prisma.transaction.update({
      where: { id: transaction.id },
      data: { marketPriceId: newMp.id },
    });
  }
};

/**
 * Updates the collateral decimals and symbol for a market.
 * @param client The provider client for the chain
 * @param market The market to update
 */
export const updateCollateralData = async (
  client: PublicClient,
  market: MarketGroup
) => {
  if (market.collateralAsset) {
    try {
      const decimals = await client.readContract({
        address: market.collateralAsset as `0x${string}`,
        abi: erc20Abi,
        functionName: 'decimals',
      });
      const symbol = await client.readContract({
        address: market.collateralAsset as `0x${string}`,
        abi: erc20Abi,
        functionName: 'symbol',
      });

      await prisma.marketGroup.update({
        where: { id: market.id },
        data: {
          collateralDecimals: Number(decimals),
          collateralSymbol: symbol as string,
        },
      });
    } catch (error) {
      console.error(
        `Failed to fetch decimals or symbol for token ${market.collateralAsset}:`,
        error
      );
    }
  }
};

export const createOrUpdateMarketGroupFromContract = async (
  client: PublicClient,
  contractDeployment: Deployment,
  chainId: number,
  initialMarketGroup?: MarketGroup
) => {
  const address = contractDeployment.address.toLowerCase();
  // get market group and market from contract
  const marketGroupReadResult = await client.readContract({
    address: address as `0x${string}`,
    abi: contractDeployment.abi,
    functionName: 'getMarketGroup',
  });
  console.log('marketGroupReadResult', marketGroupReadResult);

  let updatedMarketGroup: MarketGroup;

  if (initialMarketGroup) {
    updatedMarketGroup = initialMarketGroup;
  } else {
    // check if market already exists in db
    const existingMarketGroup = await prisma.marketGroup.findFirst({
      where: { address: address.toLowerCase(), chainId },
      include: {
        market: true,
      },
    });

    if (existingMarketGroup) {
      updatedMarketGroup = existingMarketGroup;
    } else {
      // Create new market
      updatedMarketGroup = await prisma.marketGroup.create({
        data: {
          address: address.toLowerCase(),
          deployTxnBlockNumber: Number(contractDeployment.deployTxnBlockNumber),
          deployTimestamp: Number(contractDeployment.deployTimestamp),
          chainId,
          owner: (
            (marketGroupReadResult as MarketGroupReadResult)[0] as string
          ).toLowerCase(),
          collateralAsset: (marketGroupReadResult as MarketGroupReadResult)[1],
        },
      });
    }
  }

  // Update collateral data
  await updateCollateralData(client, updatedMarketGroup);

  const marketParamsRaw = (marketGroupReadResult as MarketGroupReadResult)[4];

  // Update market with new data
  updatedMarketGroup = await prisma.marketGroup.update({
    where: { id: updatedMarketGroup.id },
    data: {
      address: address.toLowerCase(),
      deployTxnBlockNumber: Number(contractDeployment.deployTxnBlockNumber),
      deployTimestamp: Number(contractDeployment.deployTimestamp),
      chainId,
      owner: (
        (marketGroupReadResult as MarketGroupReadResult)[0] as string
      ).toLowerCase(),
      collateralAsset: (marketGroupReadResult as MarketGroupReadResult)[1],
      marketParamsFeerate: marketParamsRaw.feeRate || null,
      marketParamsAssertionliveness:
        marketParamsRaw.assertionLiveness?.toString() || null,
      marketParamsBondcurrency: marketParamsRaw.bondCurrency || null,
      marketParamsBondamount: marketParamsRaw.bondAmount?.toString() || null,
      marketParamsClaimstatementYesOrNumeric:
        marketParamsRaw.claimStatementYesOrNumeric || null,
      marketParamsClaimstatementNo: marketParamsRaw.claimStatementNo || null,
      marketParamsUniswappositionmanager:
        marketParamsRaw.uniswapPositionManager || null,
      marketParamsUniswapswaprouter: marketParamsRaw.uniswapSwapRouter || null,
      marketParamsUniswapquoter: marketParamsRaw.uniswapQuoter || null,
      marketParamsOptimisticoraclev3:
        marketParamsRaw.optimisticOracleV3 || null,
    },
  });

  return updatedMarketGroup;
};

export const createOrUpdateMarketFromContract = async (
  marketGroup: MarketGroup,
  marketId?: number
) => {
  const functionName = marketId ? 'getMarket' : 'getLatestMarket';
  const args = marketId ? [marketId] : [];

  const client = getProviderForChain(marketGroup.chainId);
  // get market from contract
  const marketReadResult = await client.readContract({
    address: marketGroup.address as `0x${string}`,
    abi: Sapience.abi,
    functionName,
    args,
  });
  const marketData: MarketData = (marketReadResult as MarketReadResult)[0];

  const _marketId = marketId || Number(marketData.marketId);

  // check if market already exists in db
  const existingMarket = await prisma.market.findFirst({
    where: {
      market_group: { address: marketGroup.address?.toLowerCase() },
      marketId: _marketId,
    },
  });

  if (existingMarket) {
    // Update existing market
    await prisma.market.update({
      where: { id: existingMarket.id },
      data: {
        marketId: _marketId,
        startTimestamp: Number(marketData.startTime.toString()),
        endTimestamp: Number(marketData.endTime.toString()),
        settled: marketData.settled,
        settlementPriceD18: toDecimal(marketData.settlementPriceD18.toString()),
        baseAssetMinPriceTick: marketData.baseAssetMinPriceTick,
        baseAssetMaxPriceTick: marketData.baseAssetMaxPriceTick,
        maxPriceD18: toDecimal(marketData.maxPriceD18.toString()),
        minPriceD18: toDecimal(marketData.minPriceD18.toString()),
        poolAddress: marketData.pool,
        marketParamsFeerate: marketGroup.marketParamsFeerate,
        marketParamsAssertionliveness:
          marketGroup.marketParamsAssertionliveness,
        marketParamsBondcurrency: marketGroup.marketParamsBondcurrency,
        marketParamsBondamount: marketGroup.marketParamsBondamount,
        marketParamsClaimstatementYesOrNumeric:
          marketGroup.marketParamsClaimstatementYesOrNumeric,
        marketParamsClaimstatementNo: marketGroup.marketParamsClaimstatementNo,
        marketParamsUniswappositionmanager:
          marketGroup.marketParamsUniswappositionmanager,
        marketParamsUniswapswaprouter:
          marketGroup.marketParamsUniswapswaprouter,
        marketParamsUniswapquoter: marketGroup.marketParamsUniswapquoter,
        marketParamsOptimisticoraclev3:
          marketGroup.marketParamsOptimisticoraclev3,
      },
    });
  } else {
    // Create new market
    await prisma.market.create({
      data: {
        marketId: _marketId,
        startTimestamp: Number(marketData.startTime.toString()),
        endTimestamp: Number(marketData.endTime.toString()),
        settled: marketData.settled,
        settlementPriceD18: toDecimal(marketData.settlementPriceD18.toString()),
        baseAssetMinPriceTick: marketData.baseAssetMinPriceTick,
        baseAssetMaxPriceTick: marketData.baseAssetMaxPriceTick,
        maxPriceD18: toDecimal(marketData.maxPriceD18.toString()),
        minPriceD18: toDecimal(marketData.minPriceD18.toString()),
        poolAddress: marketData.pool,
        marketGroupId: marketGroup.id,
        marketParamsFeerate: marketGroup.marketParamsFeerate,
        marketParamsAssertionliveness:
          marketGroup.marketParamsAssertionliveness,
        marketParamsBondcurrency: marketGroup.marketParamsBondcurrency,
        marketParamsBondamount: marketGroup.marketParamsBondamount,
        marketParamsClaimstatementYesOrNumeric:
          marketGroup.marketParamsClaimstatementYesOrNumeric,
        marketParamsClaimstatementNo: marketGroup.marketParamsClaimstatementNo,
        marketParamsUniswappositionmanager:
          marketGroup.marketParamsUniswappositionmanager,
        marketParamsUniswapswaprouter:
          marketGroup.marketParamsUniswapswaprouter,
        marketParamsUniswapquoter: marketGroup.marketParamsUniswapquoter,
        marketParamsOptimisticoraclev3:
          marketGroup.marketParamsOptimisticoraclev3,
      },
    });
  }
};

/**
 * Creates or updates a Market entity in the database from a MarketCreatedUpdatedEventLog event.
 * If originalMarket is provided, it will be updated with the new data. Otherwise, a new Market entity will be created.
 * @param eventArgs The event log data from the MarketCreatedUpdatedEventLog event.
 * @param chainId The chain id of the market.
 * @param address The address of the market.
 * @param originalMarket The original Market entity to be updated, if any.
 * @returns The saved Market entity.
 */
export const createOrUpdateMarketGroupFromEvent = async (
  eventArgs: MarketGroupCreatedUpdatedEventLog,
  chainId: number,
  address: string,
  originalMarket?: MarketGroup | null
) => {
  let marketGroup: MarketGroup;

  if (originalMarket) {
    marketGroup = originalMarket;
  } else {
    // Create new market
    marketGroup = await prisma.marketGroup.create({
      data: {
        chainId,
        address: address.toLowerCase(),
        isBridged: eventArgs?.isBridged || false,
        marketParamsFeerate: Number(eventArgs.marketParams.feeRate) || null,
        marketParamsAssertionliveness:
          eventArgs?.marketParams?.assertionLiveness?.toString() || null,
        marketParamsBondcurrency: eventArgs?.marketParams?.bondCurrency || null,
        marketParamsBondamount:
          eventArgs?.marketParams?.bondAmount?.toString() || null,
        marketParamsClaimstatementYesOrNumeric:
          eventArgs?.marketParams?.claimStatementYesOrNumeric || null,
        marketParamsClaimstatementNo:
          eventArgs?.marketParams?.claimStatementNo || null,
        marketParamsUniswappositionmanager:
          eventArgs?.uniswapPositionManager || null,
        marketParamsUniswapswaprouter: eventArgs?.uniswapSwapRouter || null,
        marketParamsUniswapquoter:
          eventArgs?.marketParams?.uniswapQuoter || null,
        marketParamsOptimisticoraclev3: eventArgs?.optimisticOracleV3 || null,
      },
    });
  }

  // Update market data
  const updateData: Partial<MarketGroup> = {};

  if (eventArgs.collateralAsset) {
    updateData.collateralAsset = eventArgs.collateralAsset;
  }
  if (eventArgs.initialOwner) {
    updateData.owner = (eventArgs.initialOwner as string).toLowerCase();
  }

  if (Object.keys(updateData).length > 0) {
    marketGroup = await prisma.marketGroup.update({
      where: { id: marketGroup.id },
      data: updateData,
    });
  }

  return marketGroup;
};

export const getTradeTypeFromEvent = (eventArgs: TradePositionEventLog) => {
  if (BigInt(eventArgs.finalPrice) > BigInt(eventArgs.initialPrice)) {
    return TransactionType.long;
  }
  return TransactionType.short;
};

/**
 * Updates a Transaction with the relevant information from a LiquidityPositionCreatedEventLog event.
 * @param newTransaction the Transaction to update
 * @param event the Event containing the LiquidityPositionCreatedEventLog args
 */
export const updateTransactionFromAddLiquidityEvent = (
  newTransaction: Transaction & {
    event: Event & { market_group: MarketGroup };
    position?: Position | null;
  },
  event: Event
) => {
  newTransaction.type = TransactionType.addLiquidity;

  updateTransactionStateFromEvent(newTransaction, event);

  const args = getLogDataArgs(event.logData);
  newTransaction.lpBaseDeltaToken = toDecimal(args.addedAmount0 || '0');
  newTransaction.lpQuoteDeltaToken = toDecimal(args.addedAmount1 || '0');

  // Ensure all required fields have default values if not set
  if (!newTransaction.baseToken) {
    newTransaction.baseToken = new Decimal('0');
  }

  if (!newTransaction.quoteToken) {
    newTransaction.quoteToken = new Decimal('0');
  }

  if (!newTransaction.borrowedBaseToken) {
    newTransaction.borrowedBaseToken = new Decimal('0');
  }

  if (!newTransaction.borrowedQuoteToken) {
    newTransaction.borrowedQuoteToken = new Decimal('0');
  }

  if (!newTransaction.collateral) {
    newTransaction.collateral = new Decimal('0');
  }

  if (!newTransaction.tradeRatioD18) {
    newTransaction.tradeRatioD18 = new Decimal('0');
  }
};

/**
 * Updates a Transaction with the relevant information from a LiquidityPositionModifiedEventLog event.
 * @param newTransaction the Transaction to update
 * @param event the Event containing the LiquidityPositionModifiedEventLog args
 * @param isDecrease whether the event is a decrease or increase in liquidity
 */
export const updateTransactionFromLiquidityClosedEvent = async (
  newTransaction: Transaction & {
    event: Event & { market_group: MarketGroup };
    position?: Position | null;
  },
  event: Event
) => {
  newTransaction.type = TransactionType.removeLiquidity;

  updateTransactionStateFromEvent(newTransaction, event);

  const args = getLogDataArgs(event.logData);
  newTransaction.lpBaseDeltaToken = toDecimal(args.collectedAmount0 || '0');
  newTransaction.lpQuoteDeltaToken = toDecimal(args.collectedAmount1 || '0');

  // Ensure all required fields have default values if not set
  if (!newTransaction.baseToken) {
    newTransaction.baseToken = new Decimal('0');
  }

  if (!newTransaction.quoteToken) {
    newTransaction.quoteToken = new Decimal('0');
  }

  if (!newTransaction.borrowedBaseToken) {
    newTransaction.borrowedBaseToken = new Decimal('0');
  }

  if (!newTransaction.borrowedQuoteToken) {
    newTransaction.borrowedQuoteToken = new Decimal('0');
  }

  if (!newTransaction.collateral) {
    newTransaction.collateral = new Decimal('0');
  }

  if (!newTransaction.tradeRatioD18) {
    newTransaction.tradeRatioD18 = new Decimal('0');
  }
};

/**
 * Updates a Transaction with the relevant information from a LiquidityPositionModifiedEventLog event.
 * @param newTransaction the Transaction to update
 * @param event the Event containing the LiquidityPositionModifiedEventLog args
 * @param isDecrease whether the event is a decrease or increase in liquidity
 */
export const updateTransactionFromLiquidityModifiedEvent = async (
  newTransaction: Transaction & {
    event: Event & { market_group: MarketGroup };
    position?: Position | null;
  },
  event: Event,
  isDecrease?: boolean
) => {
  newTransaction.type = isDecrease
    ? TransactionType.removeLiquidity
    : TransactionType.addLiquidity;

  updateTransactionStateFromEvent(newTransaction, event);

  const args = getLogDataArgs(event.logData);

  newTransaction.lpBaseDeltaToken = isDecrease
    ? toDecimal(
        (BigInt(String(args.decreasedAmount0 || '0')) * BigInt(-1)).toString()
      )
    : toDecimal(String(args.increasedAmount0 || '0'));

  newTransaction.lpQuoteDeltaToken = isDecrease
    ? toDecimal(
        (BigInt(String(args.decreasedAmount1 || '0')) * BigInt(-1)).toString()
      )
    : toDecimal(String(args.increasedAmount1 || '0'));

  // Ensure all required fields have default values if not set
  if (!newTransaction.baseToken) {
    newTransaction.baseToken = new Decimal('0');
  }

  if (!newTransaction.quoteToken) {
    newTransaction.quoteToken = new Decimal('0');
  }

  if (!newTransaction.borrowedBaseToken) {
    newTransaction.borrowedBaseToken = new Decimal('0');
  }

  if (!newTransaction.borrowedQuoteToken) {
    newTransaction.borrowedQuoteToken = new Decimal('0');
  }

  if (!newTransaction.collateral) {
    newTransaction.collateral = new Decimal('0');
  }

  if (!newTransaction.tradeRatioD18) {
    newTransaction.tradeRatioD18 = new Decimal('0');
  }
};

/**
 * Updates a Transaction with the relevant information from a TradePositionModifiedEventLog event.
 * @param newTransaction the Transaction to update
 * @param event the Event containing the TradePositionModifiedEventLog args
 */
export const updateTransactionFromTradeModifiedEvent = async (
  newTransaction: Transaction & {
    event: Event & { market_group: MarketGroup };
    position?: Position | null;
  },
  event: Event
) => {
  const args = getLogDataArgs(event.logData);
  newTransaction.type = getTradeTypeFromEvent({
    finalPrice: args.finalPrice || '0',
    initialPrice: args.initialPrice || '0',
  } as TradePositionEventLog);

  updateTransactionStateFromEvent(newTransaction, event);

  // Ensure all required fields have default values if not set
  if (!newTransaction.baseToken) {
    newTransaction.baseToken = new Decimal('0');
  }

  if (!newTransaction.quoteToken) {
    newTransaction.quoteToken = new Decimal('0');
  }

  if (!newTransaction.borrowedBaseToken) {
    newTransaction.borrowedBaseToken = new Decimal('0');
  }

  if (!newTransaction.borrowedQuoteToken) {
    newTransaction.borrowedQuoteToken = new Decimal('0');
  }

  if (!newTransaction.collateral) {
    newTransaction.collateral = new Decimal('0');
  }

  if (!newTransaction.tradeRatioD18 && args.tradeRatio) {
    newTransaction.tradeRatioD18 = toDecimal(args.tradeRatio);
  } else if (!newTransaction.tradeRatioD18) {
    newTransaction.tradeRatioD18 = new Decimal('0');
  }
};

export const updateTransactionFromPositionSettledEvent = async (
  newTransaction: Transaction & {
    event: Event & { market_group: MarketGroup };
    position?: Position | null;
  },
  event: Event,
  marketGroupAddress: string,
  marketId: number,
  chainId: number
) => {
  newTransaction.type = TransactionType.settledPosition;

  const args = getLogDataArgs(event.logData);
  const positionId = args.positionId;

  const markets = await prisma.market.findMany({
    where: {
      market_group: {
        address: marketGroupAddress.toLowerCase(),
        chainId: chainId,
      },
    },
    include: {
      position: true,
    },
  });

  let found = false;
  for (const market of markets) {
    const position = market.position.find(
      (p: Position) => p.positionId === Number(positionId)
    );
    if (position) {
      updateTransactionStateFromEvent(newTransaction, event);
      newTransaction.tradeRatioD18 =
        market.settlementPriceD18 || new Decimal('0');
      found = true;
      break;
    }
  }

  if (!found) {
    throw new Error(`Market not found for position id ${positionId}`);
  }

  // Ensure all required fields have default values if not set
  if (!newTransaction.baseToken) {
    newTransaction.baseToken = new Decimal('0');
  }

  if (!newTransaction.quoteToken) {
    newTransaction.quoteToken = new Decimal('0');
  }

  if (!newTransaction.borrowedBaseToken) {
    newTransaction.borrowedBaseToken = new Decimal('0');
  }

  if (!newTransaction.borrowedQuoteToken) {
    newTransaction.borrowedQuoteToken = new Decimal('0');
  }

  if (!newTransaction.collateral) {
    newTransaction.collateral = new Decimal('0');
  }
};

/**
 * Creates a new Market from a given event
 * @param eventArgs The event arguments from the MarketCreated event.
 * @param marketGroup The market group associated with the market.
 * @returns The newly created or updated market.
 */
export const createMarketFromEvent = async (
  eventArgs: MarketCreatedEventLog,
  marketGroup: MarketGroup
) => {
  // first check if there's an existing market in the database before creating a new one
  const existingMarket = await prisma.market.findFirst({
    where: {
      marketId: Number(eventArgs.marketId),
      market_group: {
        address: marketGroup.address?.toLowerCase(),
        chainId: marketGroup.chainId,
      },
    },
  });

  if (existingMarket) {
    // Update existing market
    await prisma.market.update({
      where: { id: existingMarket.id },
      data: {
        marketId: Number(eventArgs.marketId),
        startTimestamp: Number(eventArgs.startTime),
        endTimestamp: Number(eventArgs.endTime),
<<<<<<< HEAD
        startingSqrtPriceX96: toDecimal(eventArgs.startingSqrtPriceX96),
        marketParamsFeerate: marketGroup.marketParamsFeerate,
        marketParamsAssertionliveness:
          marketGroup.marketParamsAssertionliveness,
        marketParamsBondcurrency: marketGroup.marketParamsBondcurrency,
        marketParamsBondamount: marketGroup.marketParamsBondamount,
=======
        startingSqrtPriceX96: eventArgs.startingSqrtPriceX96,
        marketParamsFeerate: market.marketParamsFeerate,
        marketParamsAssertionliveness: market.marketParamsAssertionliveness,
        marketParamsBondcurrency: market.marketParamsBondcurrency,
        marketParamsBondamount: market.marketParamsBondamount,
>>>>>>> 5df56287
        marketParamsClaimstatementYesOrNumeric:
          marketGroup.marketParamsClaimstatementYesOrNumeric,
        marketParamsClaimstatementNo: marketGroup.marketParamsClaimstatementNo,
        marketParamsUniswappositionmanager:
          marketGroup.marketParamsUniswappositionmanager,
        marketParamsUniswapswaprouter:
          marketGroup.marketParamsUniswapswaprouter,
        marketParamsUniswapquoter: marketGroup.marketParamsUniswapquoter,
        marketParamsOptimisticoraclev3:
          marketGroup.marketParamsOptimisticoraclev3,
      },
    });
    return existingMarket;
  } else {
    // Create new market
    const newMarket = await prisma.market.create({
      data: {
        marketId: Number(eventArgs.marketId),
        marketGroupId: marketGroup.id,
        startTimestamp: Number(eventArgs.startTime),
        endTimestamp: Number(eventArgs.endTime),
<<<<<<< HEAD
        startingSqrtPriceX96: toDecimal(eventArgs.startingSqrtPriceX96),
        marketParamsFeerate: marketGroup.marketParamsFeerate,
        marketParamsAssertionliveness:
          marketGroup.marketParamsAssertionliveness,
        marketParamsBondcurrency: marketGroup.marketParamsBondcurrency,
        marketParamsBondamount: marketGroup.marketParamsBondamount,
=======
        startingSqrtPriceX96: eventArgs.startingSqrtPriceX96,
        marketParamsFeerate: market.marketParamsFeerate,
        marketParamsAssertionliveness: market.marketParamsAssertionliveness,
        marketParamsBondcurrency: market.marketParamsBondcurrency,
        marketParamsBondamount: market.marketParamsBondamount,
>>>>>>> 5df56287
        marketParamsClaimstatementYesOrNumeric:
          marketGroup.marketParamsClaimstatementYesOrNumeric,
        marketParamsClaimstatementNo: marketGroup.marketParamsClaimstatementNo,
        marketParamsUniswappositionmanager:
          marketGroup.marketParamsUniswappositionmanager,
        marketParamsUniswapswaprouter:
          marketGroup.marketParamsUniswapswaprouter,
        marketParamsUniswapquoter: marketGroup.marketParamsUniswapquoter,
        marketParamsOptimisticoraclev3:
          marketGroup.marketParamsOptimisticoraclev3,
      },
    });
    return newMarket;
  }
};

export const getMarketStartEndBlock = async (
  marketGroup: MarketGroup,
  marketId: string,
  overrideClient?: PublicClient
) => {
  const market = await prisma.market.findFirst({
    where: { market_group: { id: marketGroup.id }, marketId: Number(marketId) },
  });

  if (!market) {
    return { error: 'Market not found' };
  }

  const now = Math.floor(Date.now() / 1000);
  const startTimestamp = Number(market.startTimestamp);
  const endTimestamp = Math.min(Number(market.endTimestamp), now);

  // Get the client for the specified chain ID
  const client = overrideClient || getProviderForChain(marketGroup.chainId);

  // Get the blocks corresponding to the start and end timestamps
  const startBlock = await getBlockByTimestamp(client, startTimestamp);
  let endBlock = await getBlockByTimestamp(client, endTimestamp);
  if (!endBlock) {
    endBlock = await client.getBlock();
  }

  if (!startBlock?.number || !endBlock?.number) {
    return {
      error: 'Unable to retrieve block numbers for start or end timestamps',
    };
  }

  const startBlockNumber = Number(startBlock.number);
  const endBlockNumber = Number(endBlock.number);
  return { startBlockNumber, endBlockNumber };
};

const isLpPosition = (
  transaction: Transaction & {
    event: Event & { market_group: MarketGroup };
    position?: Position | null;
  }
) => {
  if (transaction.type === TransactionType.addLiquidity) {
    return true;
  } else if (transaction.type === TransactionType.removeLiquidity) {
    // for remove liquidity, check if the position closed and kind is 2, which means it becomes a trade position
    const logData = transaction.event.logData as Record<string, unknown>;
    const eventName = logData?.eventName;
    const args = logData?.args as Record<string, unknown> | undefined;
    const kind = args?.kind;

    if (eventName === EventType.LiquidityPositionClosed && `${kind}` === '2') {
      return false;
    }
    return true;
  }
  return false;
};

// Helper function to safely convert values to Decimal
const toDecimal = (value: unknown): Decimal => {
  if (value === null || value === undefined) {
    return new Decimal('0');
  }
  return new Decimal(String(value));
};

// Helper function to safely access logData.args
const getLogDataArgs = (logData: unknown): Record<string, unknown> => {
  if (!logData || typeof logData !== 'object') {
    return {};
  }
  const logDataObj = logData as Record<string, unknown>;
  return (logDataObj.args as Record<string, unknown>) || {};
};

// Define contract return types as tuples with specific types
type MarketGroupReadResult = readonly [
  owner: string,
  collateralAsset: string,
  paused: boolean,
  initialized: boolean,
  marketParams: MarketParams,
];

type MarketReadResult = readonly [
  marketData: MarketData,
  marketParams: MarketParams,
];<|MERGE_RESOLUTION|>--- conflicted
+++ resolved
@@ -970,20 +970,12 @@
         marketId: Number(eventArgs.marketId),
         startTimestamp: Number(eventArgs.startTime),
         endTimestamp: Number(eventArgs.endTime),
-<<<<<<< HEAD
         startingSqrtPriceX96: toDecimal(eventArgs.startingSqrtPriceX96),
         marketParamsFeerate: marketGroup.marketParamsFeerate,
         marketParamsAssertionliveness:
           marketGroup.marketParamsAssertionliveness,
         marketParamsBondcurrency: marketGroup.marketParamsBondcurrency,
         marketParamsBondamount: marketGroup.marketParamsBondamount,
-=======
-        startingSqrtPriceX96: eventArgs.startingSqrtPriceX96,
-        marketParamsFeerate: market.marketParamsFeerate,
-        marketParamsAssertionliveness: market.marketParamsAssertionliveness,
-        marketParamsBondcurrency: market.marketParamsBondcurrency,
-        marketParamsBondamount: market.marketParamsBondamount,
->>>>>>> 5df56287
         marketParamsClaimstatementYesOrNumeric:
           marketGroup.marketParamsClaimstatementYesOrNumeric,
         marketParamsClaimstatementNo: marketGroup.marketParamsClaimstatementNo,
@@ -1005,20 +997,12 @@
         marketGroupId: marketGroup.id,
         startTimestamp: Number(eventArgs.startTime),
         endTimestamp: Number(eventArgs.endTime),
-<<<<<<< HEAD
         startingSqrtPriceX96: toDecimal(eventArgs.startingSqrtPriceX96),
         marketParamsFeerate: marketGroup.marketParamsFeerate,
         marketParamsAssertionliveness:
           marketGroup.marketParamsAssertionliveness,
         marketParamsBondcurrency: marketGroup.marketParamsBondcurrency,
         marketParamsBondamount: marketGroup.marketParamsBondamount,
-=======
-        startingSqrtPriceX96: eventArgs.startingSqrtPriceX96,
-        marketParamsFeerate: market.marketParamsFeerate,
-        marketParamsAssertionliveness: market.marketParamsAssertionliveness,
-        marketParamsBondcurrency: market.marketParamsBondcurrency,
-        marketParamsBondamount: market.marketParamsBondamount,
->>>>>>> 5df56287
         marketParamsClaimstatementYesOrNumeric:
           marketGroup.marketParamsClaimstatementYesOrNumeric,
         marketParamsClaimstatementNo: marketGroup.marketParamsClaimstatementNo,
