--- conflicted
+++ resolved
@@ -31,13 +31,8 @@
       return;
     }
 
-<<<<<<< HEAD
-    // Query for positions related to any epoch of this market
+    // Query for positions related to any market of this market group
     const whereCondition: Prisma.PositionWhereInput = {
-=======
-    // Query for positions related to any market of this market group
-    const whereCondition: Prisma.positionWhereInput = {
->>>>>>> 3039e15e
       market: {
         marketGroupId: marketGroup.id,
       },
